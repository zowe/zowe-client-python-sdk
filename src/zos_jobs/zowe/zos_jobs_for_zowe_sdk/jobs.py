"""Zowe Python Client SDK.

This program and the accompanying materials are made available under the terms of the
Eclipse Public License v2.0 which accompanies this distribution, and is available at

https://www.eclipse.org/legal/epl-v20.html

SPDX-License-Identifier: EPL-2.0

Copyright Contributors to the Zowe Project.
"""
import os

from zowe.core_for_zowe_sdk import SdkApi


class Jobs(SdkApi):
    """
    Class used to represent the base z/OSMF Jobs API.

    Attributes
    ----------
    connection
        Connection object
    """

    def __init__(self, connection):
        """
        Construct a Jobs object.

        Parameters
        ----------
        connection
            The connection object
        """
        super().__init__(connection, "/zosmf/restjobs/jobs/")

    def get_job_status(self, jobname, jobid):
        """Retrieve the status of a given job on JES.

        Parameters
        ----------
        jobname: str
            The name of the job
        jobid: str
            The job id on JES

        Returns
        -------
        response_json
            A JSON object containing the status of the job on JES
        """
        custom_args = self._create_custom_request_arguments()
        job_url = "{}/{}".format(jobname, jobid)
        request_url = "{}{}".format(self.request_endpoint, self._encode_uri_component(job_url))
        custom_args["url"] = request_url
        response_json = self.request_handler.perform_request("GET", custom_args)
        return response_json

    def cancel_job(self, jobname: str, jobid: str, modify_version="2.0"):
        """Cancels the a job

        Parameters
        ----------
        jobname: str
            The name of the job
        jobid: str
            The job id on JES
        modify_version: str
            Default ("2.0") specifies that the request is to be processed synchronously. For asynchronous processing - change the value to "1.0"

        Returns
        -------
        response_json
            A JSON containing the result of the request execution
        """
        if modify_version not in ("1.0", "2.0"):
            raise ValueError('Accepted values for modify_version: "1.0" or "2.0"')

        custom_args = self._create_custom_request_arguments()
        job_url = "{}/{}".format(jobname, jobid)
        request_url = "{}{}".format(self.request_endpoint, self._encode_uri_component(job_url))
        custom_args["url"] = request_url
        custom_args["json"] = {"request": "cancel", "version": modify_version}

        response_json = self.request_handler.perform_request("PUT", custom_args, expected_code=[202, 200])
        return response_json

    def delete_job(self, jobname, jobid, modify_version="2.0"):
        """Delete the given job on JES.

        Parameters
        ----------
        jobname: str
            The name of the job
        jobid: str
            The job id on JES
        modify_version: str
            Default ("2.0") specifies that the request is to be processed synchronously. For asynchronous processing - change the value to "1.0"

        Returns
        -------
        response_json
            A JSON containing the result of the request execution
        """
        if modify_version not in ("1.0", "2.0"):
            raise ValueError('Accepted values for modify_version: "1.0" or "2.0"')

        custom_args = self._create_custom_request_arguments()
        job_url = "{}/{}".format(jobname, jobid)
        request_url = "{}{}".format(self.request_endpoint, self._encode_uri_component(job_url))
        custom_args["url"] = request_url
        custom_args["headers"]["X-IBM-Job-Modify-Version"] = modify_version

        response_json = self.request_handler.perform_request("DELETE", custom_args, expected_code=[202, 200])
        return response_json

    def _issue_job_request(self, req: dict, jobname: str, jobid: str, modify_version):
        custom_args = self._create_custom_request_arguments()
        job_url = "{}/{}".format(jobname, jobid)
        request_url = "{}{}".format(self.request_endpoint, self._encode_uri_component(job_url))
        custom_args["url"] = request_url
        custom_args["json"] = {**req, "version": modify_version}

        custom_args["headers"]["X-IBM-Job-Modify-Version"] = modify_version

        response_json = self.request_handler.perform_request("PUT", custom_args, expected_code=[202, 200])
        return response_json

    def change_job_class(self, jobname: str, jobid: str, class_name: str, modify_version="2.0"):
        """Changes the job class

        Parameters
        ----------
        jobname: str
            The name of the job
        jobid: str
            The job id on JES
        modify_version: str
            Default ("2.0") specifies that the request is to be processed synchronously. For asynchronous processing - change the value to "1.0"

        Returns
        -------
        response_json
            A JSON containing the result of the request execution
        """
        if modify_version not in ("1.0", "2.0"):
            raise ValueError('Accepted values for modify_version: "1.0" or "2.0"')

        response_json = self._issue_job_request({"class": class_name}, jobname, jobid, modify_version)
        return response_json

    def hold_job(self, jobname: str, jobid: str, modify_version="2.0"):
        """Hold the given job on JES

        Parameters
        ----------
        jobname: str
            The name of the job
        jobid: str
            The job id on JES
        modify_version: str
            Default ("2.0") specifies that the request is to be processed synchronously. For asynchronous processing - change the value to "1.0"

        Returns
        -------
        response_json
            A JSON containing the result of the request execution
        """
        if modify_version not in ("1.0", "2.0"):
            raise ValueError('Accepted values for modify_version: "1.0" or "2.0"')

        response_json = self._issue_job_request({"request": "hold"}, jobname, jobid, modify_version)
        return response_json

    def release_job(self, jobname: str, jobid: str, modify_version="2.0"):
        """Release the given job on JES

        Parameters
        ----------
        jobname: str
            The name of the job
        jobid: str
            The job id on JES
        modify_version: str
            Default ("2.0") specifies that the request is to be processed synchronously. For asynchronous processing - change the value to "1.0"

        Returns
        -------
        response_json
            A JSON containing the result of the request execution
        """
        if modify_version not in ("1.0", "2.0"):
            raise ValueError('Accepted values for modify_version: "1.0" or "2.0"')

        response_json = self._issue_job_request({"request": "release"}, jobname, jobid, modify_version)
        return response_json

    def list_jobs(self, owner=None, prefix="*", max_jobs=1000, user_correlator=None):
        """Retrieve list of jobs on JES based on the provided arguments.

        Parameters
        ----------
        owner: str, optional
            The job owner (default is zosmf user)
        prefix: str, optional
            The job name prefix (default is `*`)
        max_jobs: int, optional
            The maximum number of jobs in the output (default is 1000)
        user_correlator: str, optional
            The z/OSMF user correlator attribute (default is None)

        Returns
        -------
        json
            A JSON containing a list of jobs on JES queue based on the given parameters
        """
        custom_args = self._create_custom_request_arguments()
        params = {"prefix": prefix, "max-jobs": max_jobs}
        params["owner"] = owner if owner else self.session.user
        if user_correlator:
            params["user-correlator"] = user_correlator
        custom_args["params"] = params
        response_json = self.request_handler.perform_request("GET", custom_args)
        return response_json

    def submit_from_mainframe(self, jcl_path):
        """Submit a job from a given dataset.

        Parameters
        ----------
        jcl_path: str
            The dataset where the JCL is located

        Returns
        -------
        json
            A JSON containing the result of the request execution
        """
        custom_args = self._create_custom_request_arguments()
        request_body = {"file": "//'%s'" % jcl_path}
        custom_args["json"] = request_body
        response_json = self.request_handler.perform_request("PUT", custom_args, expected_code=[201])
        return response_json

    def submit_from_local_file(self, jcl_path):
        """Submit a job from local file.

        This function will internally call the `submit_plaintext`
        function in order to submit the contents of the given input
        file

        Parameters
        ----------
        jcl_path: str
            Path to the local file where the JCL is located

        Raises
        ------
        FileNotFoundError
            If the local file provided is not found

        Returns
        -------
        json
            A JSON containing the result of the request execution
        """
        if os.path.isfile(jcl_path):
            jcl_file = open(jcl_path, "r")
            file_content = jcl_file.read()
            jcl_file.close()
            return self.submit_plaintext(file_content)
        else:
            raise FileNotFoundError("Provided argument is not a file path {}".format(jcl_path))

    def submit_plaintext(self, jcl):
        """Submit a job from plain text input.

        Parameters
        ----------
        jcl: str
            The plain text JCL to be submitted

        Returns
        -------
        json
            A JSON containing the result of the request execution
        """
        custom_args = self._create_custom_request_arguments()
        custom_args["data"] = str(jcl)
        custom_args["headers"] = {"Content-Type": "text/plain", "X-CSRF-ZOSMF-HEADER": ""}
        response_json = self.request_handler.perform_request("PUT", custom_args, expected_code=[201])
        return response_json

    def get_spool_files(self, correlator):
        """Retrieve the spool files for a job identified by the correlator.

        Parameters
        ----------
        correlator: str
            The correlator of the job. This is the value of the key 'job-correlator' in the status json

        Returns
        -------
        json
            A JSON containing the result of the request execution
        """
        custom_args = self._create_custom_request_arguments()
        job_url = "{}/files".format(correlator)
        request_url = "{}{}".format(self.request_endpoint, self._encode_uri_component(job_url))
        custom_args["url"] = request_url
        response_json = self.request_handler.perform_request("GET", custom_args)
        return response_json

    def get_jcl_text(self, correlator):
        """Retrieve the input JCL text for job with specified correlator
        Parameters
        ----------
        correlator: str
            The correlator of the job. This is the value of the key 'job-correlator' in the status json

        Returns
        -------
        json
            A JSON containing the result of the request execution
        """
        custom_args = self._create_custom_request_arguments()
        job_url = "{}/files/JCL/records".format(correlator)
        request_url = "{}{}".format(self.request_endpoint, self._encode_uri_component(job_url))
        custom_args["url"] = request_url
        response_json = self.request_handler.perform_request("GET", custom_args)
        return response_json

    def get_spool_file_contents(self, correlator, id):
        """Retrieve the contents of a single spool file from a job


        Parameters
        ----------
        correlator: str
            The correlator of the job. This is the value of the key 'job-correlator' in the status json

        id: str
            The id number of the spool file. This is returned in the get_spool_files return json

        Returns
        -------
        json
            A JSON containing the result of the request execution
        """
        custom_args = self._create_custom_request_arguments()
        job_url = "{}/files/{}/records".format(correlator, id)
        request_url = "{}{}".format(self.request_endpoint, self._encode_uri_component(job_url))
        custom_args["url"] = request_url
        response_json = self.request_handler.perform_request("GET", custom_args)
        return response_json

    def get_job_output_as_files(self, status, output_dir):
        """This method will get all the spool files as well as the submitted jcl text in separate files in the specified
        output directory. The structure will be as follows:

        --<output directory>
        |
        file: jcl.txt
        |
        dir: jobname
            |
                    dir: jobid
                        |
                        dir: stepname
                            |
                            file: spool file <nn>
                            ...


        Parameters
        ----------
        status: json
            The response json describing the job to be used. (i.e. from the last get_status call)

        output_dir: str
            The output directory where the output files will be stored. The directory does not have to exist yet

        Returns
        -------
        json
            A JSON containing the result of the request execution
        """

        _job_name = status["jobname"]
        _job_id = status["jobid"]
        _job_correlator = status["job-correlator"]

        _output_dir = os.path.join(output_dir, _job_name, _job_id)
        os.makedirs(_output_dir, exist_ok=True)
        _output_file = os.path.join(output_dir, _job_name, _job_id, "jcl.txt")
        _data_spool_file = self.get_jcl_text(_job_correlator)
<<<<<<< HEAD
        _dataset_content = _data_spool_file['response']
        _out_file = open(_output_file, 'w', encoding="utf-8")
=======
        _dataset_content = _data_spool_file["response"]
        _out_file = open(_output_file, "w")
>>>>>>> 2d172458
        _out_file.write(_dataset_content)
        _out_file.close()

        _spool = self.get_spool_files(_job_correlator)
        for _spool_file in _spool:
            _stepname = _spool_file["stepname"]
            _ddname = _spool_file["ddname"]
            _spoolfile_id = _spool_file["id"]
            _output_dir = os.path.join(output_dir, _job_name, _job_id, _stepname)
            os.makedirs(_output_dir, exist_ok=True)

            _output_file = os.path.join(output_dir, _job_name, _job_id, _stepname, _ddname)
            _data_spool_file = self.get_spool_file_contents(_job_correlator, _spoolfile_id)
<<<<<<< HEAD
            _dataset_content = _data_spool_file['response']
            _out_file = open(_output_file, 'w', encoding="utf-8")
=======
            _dataset_content = _data_spool_file["response"]
            _out_file = open(_output_file, "w")
>>>>>>> 2d172458
            _out_file.write(_dataset_content)
            _out_file.close()

        return<|MERGE_RESOLUTION|>--- conflicted
+++ resolved
@@ -395,13 +395,8 @@
         os.makedirs(_output_dir, exist_ok=True)
         _output_file = os.path.join(output_dir, _job_name, _job_id, "jcl.txt")
         _data_spool_file = self.get_jcl_text(_job_correlator)
-<<<<<<< HEAD
-        _dataset_content = _data_spool_file['response']
-        _out_file = open(_output_file, 'w', encoding="utf-8")
-=======
         _dataset_content = _data_spool_file["response"]
-        _out_file = open(_output_file, "w")
->>>>>>> 2d172458
+        _out_file = open(_output_file, "w", encoding="utf-8")
         _out_file.write(_dataset_content)
         _out_file.close()
 
@@ -415,13 +410,8 @@
 
             _output_file = os.path.join(output_dir, _job_name, _job_id, _stepname, _ddname)
             _data_spool_file = self.get_spool_file_contents(_job_correlator, _spoolfile_id)
-<<<<<<< HEAD
-            _dataset_content = _data_spool_file['response']
-            _out_file = open(_output_file, 'w', encoding="utf-8")
-=======
             _dataset_content = _data_spool_file["response"]
-            _out_file = open(_output_file, "w")
->>>>>>> 2d172458
+            _out_file = open(_output_file, "w", encoding="utf-8")
             _out_file.write(_dataset_content)
             _out_file.close()
 
