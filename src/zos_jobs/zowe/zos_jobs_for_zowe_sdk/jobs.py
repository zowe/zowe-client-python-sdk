--- conflicted
+++ resolved
@@ -56,15 +56,9 @@
         response_json = self.request_handler.perform_request("GET", custom_args)
         return response_json
 
-<<<<<<< HEAD
-    def delete_job(self, jobname, jobid):
-        """Delete the given job on JES.
-
-=======
     def cancel_job(self, jobname, jobid):
         """Cancels the a job
-        
->>>>>>> 6aa36e81
+
         Parameters
         ----------
         jobname: str
@@ -72,32 +66,41 @@
         jobid: str
             The job id on JES
 
-<<<<<<< HEAD
         Returns
         -------
         response_json
             A JSON containing the result of the request execution
         """
-=======
-        response_json
-            A JSON containing the result of the request execution
-        """
-
->>>>>>> 6aa36e81
+
         custom_args = self.__create_custom_request_arguments()
         job_url = "{}/{}".format(jobname, jobid)
         request_url = "{}{}".format(self.request_endpoint, job_url)
         custom_args["url"] = request_url
-<<<<<<< HEAD
+        response_json = self.request_handler.perform_request("PUT", custom_args, expected_code = [202])
+        return response_json
+
+    def delete_job(self, jobname, jobid):
+        """Delete the given job on JES.
+
+        Parameters
+        ----------
+        jobname: str
+            The name of the job
+        jobid: str
+            The job id on JES
+
+        Returns
+        -------
+        response_json
+            A JSON containing the result of the request execution
+        """
+        custom_args = self.__create_custom_request_arguments()
+        job_url = "{}/{}".format(jobname, jobid)
+        request_url = "{}{}".format(self.request_endpoint, job_url)
+        custom_args["url"] = request_url
         response_json = self.request_handler.perform_request("DELETE", custom_args, expected_code = [202])
         return response_json
 
-=======
-        response_json = self.request_handler.perform_request("PUT", custom_args, expected_code = [202])
-        return response_json
-
-
->>>>>>> 6aa36e81
     def list_jobs(self, owner=None,  prefix="*", max_jobs=1000, user_correlator=None):
         """Retrieve list of jobs on JES based on the provided arguments.
 
