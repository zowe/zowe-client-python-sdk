--- conflicted
+++ resolved
@@ -16,10 +16,6 @@
 from . import session_constants
 from .logger import Log
 
-<<<<<<< HEAD
-from .logger import Log
-=======
->>>>>>> 5816aab8
 
 @dataclass
 class ISession:
