"""Zowe Python Client SDK.

This program and the accompanying materials are made available under the terms of the
Eclipse Public License v2.0 which accompanies this distribution, and is available at

https://www.eclipse.org/legal/epl-v20.html

SPDX-License-Identifier: EPL-2.0

Copyright Contributors to the Zowe Project.
"""

import base64
import os.path

import yaml

<<<<<<< HEAD
from .logger import Log

=======
>>>>>>> 5816aab8
from .connection import ApiConnection
from .constants import constants
from .exceptions import SecureProfileLoadFailed
from .logger import Log

HAS_KEYRING = True
try:
    from zowe.secrets_for_zowe_sdk import keyring
except ImportError:
    HAS_KEYRING = False


class ZosmfProfile:
    """
    Class used to represent a Zowe z/OSMF profile.

    Description
    -----------
    This class is only used when there is already a Zowe z/OSMF profile created
    and the user opted to use the profile instead of passing the credentials directly
    in the object constructor.

    Attributes
    ----------
    profile_name: str
        Zowe z/OSMF profile name
    """

    def __init__(self, profile_name):
        """
        Construct a ZosmfProfile object.

        Parameters
        ----------
        profile_name
            The name of the Zowe z/OSMF profile
        """
        self.profile_name = profile_name
        self.__logger = Log.registerLogger(__name__)

    @property
    def profiles_dir(self):
        """Return the os path for the Zowe z/OSMF profiles."""
        home_dir = os.path.expanduser("~")
        return os.path.join(home_dir, ".zowe", "profiles", "zosmf")

    def load(self):
        """Load z/OSMF connection details from a z/OSMF profile.

        Returns
        -------
        zosmf_connection
            z/OSMF connection object
        """
        profile_file = os.path.join(self.profiles_dir, "{}.yaml".format(self.profile_name))

        with open(profile_file, "r") as fileobj:
            profile_yaml = yaml.safe_load(fileobj)

        zosmf_host = profile_yaml["host"]
        if "port" in profile_yaml:
            zosmf_host += ":{}".format(profile_yaml["port"])

        zosmf_user = profile_yaml["user"]
        zosmf_password = profile_yaml["password"]
        if zosmf_user.startswith(constants["SecureValuePrefix"]) and zosmf_password.startswith(
            constants["SecureValuePrefix"]
        ):
            zosmf_user, zosmf_password = self.__load_secure_credentials()

        zosmf_ssl_verification = True
        if "rejectUnauthorized" in profile_yaml:
            zosmf_ssl_verification = profile_yaml["rejectUnauthorized"]

        return ApiConnection(zosmf_host, zosmf_user, zosmf_password, zosmf_ssl_verification)

    def __get_secure_value(self, name):
        service_name = constants["ZoweCredentialKey"]
        account_name = "zosmf_{}_{}".format(self.profile_name, name)

        secret_value = keyring.get_password(service_name, account_name)

        # Handle the case when secret_value is None
        if secret_value is None:
            secret_value = ""

        secret_value = base64.b64decode(secret_value).decode().strip('"')

        return secret_value

    def __load_secure_credentials(self):
        """Load secure credentials for a z/OSMF profile."""
        if not HAS_KEYRING:
            self.__logger.error(f"{self.profile_name} keyring module not installed")
            raise SecureProfileLoadFailed(self.profile_name, "Keyring module not installed")

        try:
            zosmf_user = self.__get_secure_value("user")
            zosmf_password = self.__get_secure_value("password")
        except Exception as e:
            self.__logger.error(f"Failed to load secure profile '{self.profile_name}' because '{e}'")
            raise SecureProfileLoadFailed(self.profile_name, e)
        else:
            return (zosmf_user, zosmf_password)<|MERGE_RESOLUTION|>--- conflicted
+++ resolved
@@ -15,11 +15,6 @@
 
 import yaml
 
-<<<<<<< HEAD
-from .logger import Log
-
-=======
->>>>>>> 5816aab8
 from .connection import ApiConnection
 from .constants import constants
 from .exceptions import SecureProfileLoadFailed
