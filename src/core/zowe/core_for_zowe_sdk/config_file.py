"""Zowe Python Client SDK.

This program and the accompanying materials are made available under the terms of the
Eclipse Public License v2.0 which accompanies this distribution, and is available at

https://www.eclipse.org/legal/epl-v20.html

SPDX-License-Identifier: EPL-2.0

Copyright Contributors to the Zowe Project.
"""

import os.path
import re
import json
import requests
import warnings
from dataclasses import dataclass, field
from typing import Optional, NamedTuple

import commentjson

from .constants import constants
from .validators import validate_config_json
from .credential_manager import CredentialManager
from .custom_warnings import (
    ProfileNotFoundWarning,
    ProfileParsingWarning,
)
from .exceptions import ProfileNotFound
from .profile_constants import (
    GLOBAL_CONFIG_NAME,
    TEAM_CONFIG,
    USER_CONFIG,
)


HOME = os.path.expanduser("~")
GLOBAl_CONFIG_LOCATION = os.path.join(HOME, ".zowe")
GLOBAL_CONFIG_PATH = os.path.join(
    GLOBAl_CONFIG_LOCATION, f"{GLOBAL_CONFIG_NAME}.config.json"
)
CURRENT_DIR = os.getcwd()

# Profile datatype is used by ConfigFile to return Profile Data along with
# metadata such as profile_name and secure_props_not_found


class Profile(NamedTuple):
    data: dict = {}
    name: str = ""
    missing_secure_props: list = []


@dataclass
class ConfigFile:
    """
    Class used to represent a single config file.

    Mainly it will have the following details :
    1. Type ("User Config" or "Team Config")
        User Configs override Team Configs.
        User Configs are used to have personalised config details
        that the user don't want to have in the Team Config.
    2. Directory in which the file is located.
    3. Name (excluding .config.json or .config.user.json)
    4. Contents of the file.
    4.1 Profiles
    4.2 Defaults
    4.3 Schema Property
    5. Secure Properties associated with the file.
    """

    type: str
    name: str
    _location: Optional[str] = None
    profiles: Optional[dict] = None
    defaults: Optional[dict] = None
    schema_property: Optional[dict] = None
    secure_props: Optional[dict] = None
    jsonc: Optional[dict] = None
    _missing_secure_props: list = field(default_factory=list)

    @property
    def filename(self) -> str:
        if self.type == TEAM_CONFIG:
            return f"{self.name}.config.json"

        if self.type == USER_CONFIG:
            return f"{self.name}.config.user.json"

        return self.name

    @property
    def filepath(self) -> Optional[str]:
        if not self.location:
            return None

        return os.path.join(self.location, self.filename)

    @property
    def location(self) -> Optional[str]:
        return self._location

    @property
    def schema_path(self) -> Optional[str]:
        return self.schema_property

    @location.setter
    def location(self, dirname: str) -> None:
        if os.path.isdir(dirname):
            self._location = dirname
        else:
            raise FileNotFoundError(f"given path {dirname} is not valid")

    def init_from_file(
        self,
        validate_schema: Optional[bool] = True,
    ) -> None:
        """
        Initializes the class variable after
        setting filepath (or if not set, autodiscover the file)
        """
        if self.filepath is None:
            self.autodiscover_config_dir()

        with open(self.filepath, encoding="UTF-8", mode="r") as fileobj:
            profile_jsonc = commentjson.load(fileobj)

        self.profiles = profile_jsonc.get("profiles", {})
<<<<<<< HEAD
        self.defaults = profile_jsonc.get("defaults", {})
        self.jsonc = profile_jsonc
=======
>>>>>>> 18c93851
        self.schema_property = profile_jsonc.get("$schema", None)
        self.defaults = profile_jsonc.get("defaults", {})
        self.jsonc = profile_jsonc

        if self.schema_property and validate_schema:
            self.validate_schema()
        # loading secure props is done in load_profile_properties
        # since we want to try loading secure properties only when
        # we know that the profile has saved properties
        #  CredentialManager.load_secure_props()

    def validate_schema(
        self
    ) -> None:
        """
        Get the $schema_property from the config and load the schema

        Returns
        -------
        file_path to the $schema property
        """

        path_schema_json = None

        path_schema_json = self.schema_path
        if path_schema_json is None:    # check if the $schema property is not defined
            warnings.warn(
                f"$schema property could not found"
            )

        # validate the $schema property
        if path_schema_json:
            validate_config_json(self.jsonc, path_schema_json, cwd = self.location)

    def schema_list(
        self,
    ) -> list:
        """
        Loads the schema properties
        in a sorted order according to the priority

        Returns
        -------
        Dictionary

            Returns the profile properties from schema (prop: value)
        """

        schema = self.schema_property
        if schema is None:
            return []

        if schema.startswith("https://") or schema.startswith("http://"):
            schema_json = requests.get(schema).json()

        elif os.path.isfile(schema) or schema.startswith("file://"):
            with open(schema.replace("file://", "")) as f:
                schema_json = json.load(f)

        elif not os.path.isabs(schema):
            schema = os.path.join(self.location, schema)
            with open(schema) as f:
                schema_json = json.load(f)
        else:
            return []

        profile_props:dict = {}
        schema_json = dict(schema_json)

        for props in schema_json['properties']['profiles']['patternProperties']["^\\S*$"]["allOf"]:
            props = props["then"]

            while "properties" in props:
                props = props.pop("properties")
                profile_props = props

        return profile_props

    def get_profile(
        self,
        profile_name: Optional[str] = None,
        profile_type: Optional[str] = None,
        validate_schema: Optional[bool] = True,
    ) -> Profile:
        """
        Load given profile including secure properties and excluding values from base profile
        Returns
        -------
        Profile
            Returns a namedtuple called Profile
        """
        if self.profiles is None:
            self.init_from_file(validate_schema)

        if profile_name is None and profile_type is None:
            raise ProfileNotFound(
                profile_name=profile_name,
                error_msg="Could not find profile as both profile_name and profile_type is not set.",
            )

        if profile_name is None:
            profile_name = self.get_profilename_from_profiletype(
                profile_type=profile_type
            )
        props: dict = self.load_profile_properties(profile_name=profile_name)

        return Profile(props, profile_name, self._missing_secure_props)

    def autodiscover_config_dir(self) -> None:
        """
        Autodiscover Zowe z/OSMF Team Config files by going up the path from
        current working directory
        Returns
        -------
        None

        Sets path if it finds the config directory,
        Else, it raises an Exception
        """

        current_dir = CURRENT_DIR

        while True:
            path = os.path.join(current_dir, self.filename)

            if os.path.isfile(path):
                self.location = current_dir
                return

            # check if have arrived at the root directory
            if current_dir == os.path.dirname(current_dir):
                break

            current_dir = os.path.dirname(current_dir)

        raise FileNotFoundError(f"Could not find the file {self.filename}")

    def get_profilename_from_profiletype(self, profile_type: str) -> str:
        """
        Returns profilename from given profiletype as defined in the team config profile
        Returns
        -------
        str

        Return the exact profilename of the profile to load from the mentioned type.
        First tries to look into the defaults, if not found,
        then it tries to iterate through the profiles
        """
        # try to get the profilename from defaults
        try:
            profilename = self.defaults[profile_type]
        except KeyError:
            warnings.warn(
                f"Given profile type '{profile_type}' has no default profilename",
                ProfileParsingWarning,
            )
        else:
            return profilename

        # iterate through the profiles and check if profile is found
        for (key, value) in self.profiles.items():
            try:
                temp_profile_type = value["type"]
                if profile_type == temp_profile_type:
                    return key
            except KeyError:
                warnings.warn(
                    f"Profile '{key}' has no type attribute",
                    ProfileParsingWarning,
                )

        # if no profile with matching type found, we raise an exception
        raise ProfileNotFound(
            profile_name=profile_type,
            error_msg=f"No profile with matching profile_type '{profile_type}' found",
        )

    def find_profile(self, path: str, profiles: dict):
        """
        Find a profile at a specified location from within a set of nested profiles
        Returns
        -------
        dictionary

            The profile object that was found, or None if not found
        """
        segments = path.split(".")
        for k, v in profiles.items():
            if len(segments) == 1 and segments[0] == k:
                return v
            elif segments[0] == k and v.get("profiles"):
                segments.pop(0)
                return self.find_profile(".".join(segments), v["profiles"])
        return None

    def load_profile_properties(self, profile_name: str) -> dict:
        """
        Load profile properties given profile_name including secure properties
        Returns
        -------
        dictionary

            Object containing profile properties

        Load exact profile properties (without prepopulated fields from base profile)
        from the profile dict and populate fields from the secure credentials storage
        """
        props = {}
        lst = profile_name.split(".")
        secure_fields: list = []

        while len(lst) > 0:
            profile_name = ".".join(lst)
            profile = self.find_profile(profile_name, self.profiles)
            if profile is not None:
                props = {**profile.get("properties", {}), **props}
                secure_fields.extend(profile.get("secure", []))
            else:
                warnings.warn(
                    f"Profile {profile_name} not found",
                    ProfileNotFoundWarning
                )
            lst.pop()

        # load secure props only if there are secure fields
        if secure_fields:
            CredentialManager.load_secure_props()
            self.secure_props = CredentialManager.secure_props.get(self.filepath, {})
            # load properties with key as profile.{profile_name}.properties.{*}
            for (key, value) in self.secure_props.items():
                if re.match(
                    "profiles\\." + profile_name + "\\.properties\\.[a-z]+", key
                ):
                    property_name = key.split(".")[-1]
                    if property_name in secure_fields:
                        props[property_name] = value
                        secure_fields.remove(property_name)

            # if len(secure_fields) > 0:
            #     self._missing_secure_props.extend(secure_fields)

        return props

    def __set_or_create_nested_profile(self, profile_name, profile_data):
        """
        Set or create a nested profile.
        """
        path = self.get_profile_path_from_name(profile_name)
        keys = path.split(".")[1:]
        nested_profiles = self.profiles
        for key in keys:
            nested_profiles = nested_profiles.setdefault(key, {})
        nested_profiles.update(profile_data)

    def __is_secure(self, json_path: str, property_name: str) -> bool:
        """
        Check whether the given JSON path corresponds to a secure property.

        Parameters:
            json_path (str): The JSON path of the property to check.
            property_name (str): The name of the property to check.

        Returns:
            bool: True if the property should be stored securely, False otherwise.
        """

        profile = self.find_profile(json_path, self.profiles)
        if profile and profile.get("secure"):
            return property_name in profile["secure"]
        return False

    def set_property(self, json_path, value, secure=None) -> None:
        """
        Set a property in the profile, storing it securely if necessary.

        Parameters:
            json_path (str): The JSON path of the property to set.
            value (str): The value to be set for the property.
            profile_name (str): The name of the profile to set the property in.
            secure (bool): If True, the property will be stored securely. Default is None.
        """
        if self.profiles is None:
            self.init_from_file()

        # Checking whether the property should be stored securely or in plain text
        property_name = json_path.split(".")[-1]
        profile_name = self.get_profile_name_from_path(json_path)
        # check if the property is already secure
        is_property_secure = self.__is_secure(profile_name, property_name)
        is_secure = secure if secure is not None else is_property_secure

        current_profile = self.find_profile(profile_name, self.profiles) or {}
        current_properties = current_profile.setdefault("properties", {})
        current_secure = current_profile.setdefault("secure", [])
        if is_secure:
            CredentialManager.load_secure_props()
            if not is_property_secure:
                current_secure.append(property_name)

            CredentialManager.secure_props[self.filepath] = {
                **CredentialManager.secure_props.get(self.filepath, {}), json_path: value}
            current_properties.pop(property_name, None)

        else:
            if is_property_secure:
                CredentialManager.secure_props[self.filepath].pop(json_path,None)
                current_secure.remove(property_name)
            current_properties[property_name] = value

        current_profile["properties"] = current_properties
        current_profile["secure"] = current_secure
        self.__set_or_create_nested_profile(profile_name, current_profile)

    def set_profile(self, profile_path: str, profile_data: dict) -> None: 
        """
        Set a profile in the config file.

        Parameters:
            profile_path (str): The path of the profile to be set. eg: profiles.zosmf
            profile_data (dict): The data to be set for the profile.
        """
        if self.profiles is None:
            self.init_from_file()
        profile_name = self.get_profile_name_from_path(profile_path)
        if "secure" in profile_data:
            # Checking if the profile has a 'secure' field with values
            secure_fields = profile_data["secure"]
            current_profile  = self.find_profile(profile_name,self.profiles) or {}
            existing_secure_fields = current_profile.get("secure", [])
            new_secure_fields = [field for field in secure_fields if field not in existing_secure_fields]

            # JSON paths for new secure properties and store their values in CredentialManager.secure_props
            CredentialManager.load_secure_props()
            CredentialManager.secure_props[self.filepath] = {}
            for field in new_secure_fields:
                json_path = f"{profile_path}.properties.{field}"
                profile_value = profile_data["properties"][field]
                CredentialManager.secure_props[self.filepath][json_path] = profile_value
            # Updating the 'secure' field of the profile with the combined list of secure fields
            profile_data["secure"] = existing_secure_fields + new_secure_fields
            # If a field is provided in the 'secure' list and its value exists in 'profile_data', remove it
            profile_data["properties"] = {
                field: value
                for field, value in profile_data.get("properties", {}).items()
                if field not in profile_data["secure"]
            }
        self.__set_or_create_nested_profile(profile_name, profile_data)
        

    def save(self, secure_props=True):
        """
        Save the config file to disk. and secure props to vault
        parameters:
            secure_props (bool): If True, the secure properties will be stored in the vault. Default is False.
        Returns:
            None
        """
        # Updating the config file with any changes
        if self.profiles is None:
            try:
                self.init_from_file()
            except FileNotFoundError:
                pass

        elif any(self.profiles.values()):
            with open(self.filepath, 'w') as file:
                self.jsonc["profiles"] = self.profiles
                commentjson.dump(self.jsonc, file, indent=4)
            if secure_props:
                CredentialManager.save_secure_props()
    

    def get_profile_name_from_path(self, path: str) -> str:
        """
        Get the name of the profile from the given path.
        """
        segments = path.split(".")
        profile_name = ".".join(segments[i] for i in range(1, len(segments), 2) if segments[i - 1] != "properties")
        return profile_name
    
    def get_profile_path_from_name(self, short_path: str) -> str:
        """
        Get the path of the profile from the given name.
        """
        return re.sub(r'(^|\.)', r'\1profiles.', short_path)<|MERGE_RESOLUTION|>--- conflicted
+++ resolved
@@ -128,11 +128,6 @@
             profile_jsonc = commentjson.load(fileobj)
 
         self.profiles = profile_jsonc.get("profiles", {})
-<<<<<<< HEAD
-        self.defaults = profile_jsonc.get("defaults", {})
-        self.jsonc = profile_jsonc
-=======
->>>>>>> 18c93851
         self.schema_property = profile_jsonc.get("$schema", None)
         self.defaults = profile_jsonc.get("defaults", {})
         self.jsonc = profile_jsonc
