--- conflicted
+++ resolved
@@ -152,12 +152,8 @@
 
         # validate the $schema property
         if path_schema_json:
-<<<<<<< HEAD
             print(self.jsonc, path_schema_json)
             validate_config_json(self.jsonc, path_schema_json, cwd = self.location)
-=======
-            validate_config_json(self.jsonc, path_schema_json, cwd=self.location)
->>>>>>> 72c68e77
 
     def schema_list(
         self,
