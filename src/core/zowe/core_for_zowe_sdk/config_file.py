--- conflicted
+++ resolved
@@ -141,16 +141,9 @@
 
         if self.schema_property and validate_schema:
             self.validate_schema()
-<<<<<<< HEAD
 
         CredentialManager.load_secure_props()
         self.secure_props = CredentialManager.secure_props.get(self.filepath, {})
-=======
-        # loading secure props is done in load_profile_properties
-        # since we want to try loading secure properties only when
-        # we know that the profile has saved properties
-        #  CredentialManager.load_secure_props()
->>>>>>> ebc5c3ff
 
     def validate_schema(
         self
@@ -382,11 +375,6 @@
 
         return props
 
-<<<<<<< HEAD
-    def load_secure_properties(self, profile_name: str):
-        secure_props = {}
-        lst = profile_name.split(".")
-=======
     def __set_or_create_nested_profile(self, profile_name, profile_data):
         """
         Set or create a nested profile.
@@ -457,7 +445,7 @@
         current_profile["secure"] = current_secure
         self.__set_or_create_nested_profile(profile_name, current_profile)
 
-    def set_profile(self, profile_path: str, profile_data: dict) -> None: 
+    def set_profile(self, profile_path: str, profile_data: dict) -> None:
         """
         Set a profile in the config file.
 
@@ -491,7 +479,7 @@
                 if field not in profile_data["secure"]
             }
         self.__set_or_create_nested_profile(profile_name, profile_data)
-        
+
 
     def save(self, secure_props=True):
         """
@@ -514,7 +502,7 @@
                 commentjson.dump(self.jsonc, file, indent=4)
             if secure_props:
                 CredentialManager.save_secure_props()
-    
+
 
     def get_profile_name_from_path(self, path: str) -> str:
         """
@@ -523,10 +511,9 @@
         segments = path.split(".")
         profile_name = ".".join(segments[i] for i in range(1, len(segments), 2) if segments[i - 1] != "properties")
         return profile_name
-    
+
     def get_profile_path_from_name(self, short_path: str) -> str:
         """
         Get the path of the profile from the given name.
         """
-        return re.sub(r'(^|\.)', r'\1profiles.', short_path)
->>>>>>> ebc5c3ff
+        return re.sub(r'(^|\.)', r'\1profiles.', short_path)