"""Zowe Python Client SDK.

This program and the accompanying materials are made available under the terms of the
Eclipse Public License v2.0 which accompanies this distribution, and is available at

https://www.eclipse.org/legal/epl-v20.html

SPDX-License-Identifier: EPL-2.0

Copyright Contributors to the Zowe Project.
"""

import os.path
import os
import warnings
import jsonschema
from typing import Optional

from .config_file import ConfigFile, Profile
from .custom_warnings import (
    ConfigNotFoundWarning,
    ProfileNotFoundWarning,
    SecurePropsNotFoundWarning,
)
from .exceptions import ProfileNotFound, SecureProfileLoadFailed, SecureValuesNotFound
from .profile_constants import (
    BASE_PROFILE,
    GLOBAL_CONFIG_NAME,
    TEAM_CONFIG,
    USER_CONFIG,
)

HAS_KEYRING = True


HOME = os.path.expanduser("~")
GLOBAl_CONFIG_LOCATION = os.path.join(HOME, ".zowe")
GLOBAL_CONFIG_PATH = os.path.join(
    GLOBAl_CONFIG_LOCATION, f"{GLOBAL_CONFIG_NAME}.config.json"
)
CURRENT_DIR = os.getcwd()


class ProfileManager:
    """
    Profile Manager contains the logic to merge the different properties of profiles
    (from the Project Config and the Project User Config as well as the Global Config and Global User Config).
    This class handles all the exceptions raised in the Config File to provide a smooth user experience.
    """

    def __init__(self, appname: str = "zowe", show_warnings: bool = True):
        self._appname = appname
        self._show_warnings = show_warnings

        self.project_config = ConfigFile(type=TEAM_CONFIG, name=appname)
        self.project_user_config = ConfigFile(type=USER_CONFIG, name=appname)

        self.global_config = ConfigFile(type=TEAM_CONFIG, name=GLOBAL_CONFIG_NAME)
        try:
            self.global_config.location = GLOBAl_CONFIG_LOCATION
        except Exception:
            warnings.warn(
                "Could not find Global Config Directory, please provide one.",
                ConfigNotFoundWarning,
            )

        self.global_user_config = ConfigFile(type=USER_CONFIG, name=GLOBAL_CONFIG_NAME)
        try:
            self.global_user_config.location = GLOBAl_CONFIG_LOCATION
        except Exception:
            warnings.warn(
                "Could not find Global User Config Directory, please provide one.",
                ConfigNotFoundWarning,
            )

    @property
    def config_appname(self) -> str:
        """Returns the app name"""
        return self._appname

    @property
    def config_dir(self) -> Optional[str]:
        """Returns the folder path to where the Zowe z/OSMF Team Project Config files are located."""
        return self.project_config.location

    @config_dir.setter
    def config_dir(self, dirname: str) -> None:
        """
        Set directory/folder path to where Zowe z/OSMF Team Project Config files are located
        """
        self.project_config.location = dirname
        self.project_user_config.location = dirname

    @property
    def user_config_dir(self) -> Optional[str]:
        """Returns the folder path to where the Zowe z/OSMF User Project Config files are located."""
        return self.project_user_config.location

    @user_config_dir.setter
    def user_config_dir(self, dirname: str) -> None:
        """Set directory/folder path to where Zowe z/OSMF User Project Config files are located"""
        self.project_user_config.location = dirname

    @property
    def config_filename(self) -> str:
        """Return the filename for Zowe z/OSMF Team Project Config"""
        return self.project_config.filename

    @property
    def config_filepath(self) -> Optional[str]:
        """Get the full Zowe z/OSMF Team Project Config filepath"""
        return self.project_config.filepath

    @staticmethod
    def get_env(
        cfg: ConfigFile,
    ) -> dict:
        """
        Maps the env variables to the profile properties
        
        Returns
        -------
        Dictionary

            Containing profile properties from env variables (prop: value)
        """
        
        props = cfg.schema_list()
        if props == []:
            return {}
        
        env, env_var = {}, {}
        
        for var in list(os.environ.keys()):
            if var.startswith("ZOWE_OPT"):
                env[var[len("ZOWE_OPT_"):].lower()] = os.environ.get(var)
                
        for k, v in env.items():
            word = k.split("_")

            if len(word) > 1:
                k = word[0]+word[1].capitalize()
            else:
                k = word[0]

            if k in list(props.keys()):
                if props[k]['type'] == "number":
                    env_var[k] = int(v)

                elif props[k]['type'] == "string":
                    env_var[k] = str(v)

                elif props[k]['type'] == "boolean":
                    env_var[k] = bool(v)

        return env_var
                                 
    @staticmethod
    def get_profile(
        cfg: ConfigFile,
        profile_name: Optional[str],
        profile_type: Optional[str],
        config_type: str,
        opt_out: Optional[bool] = True,
    ) -> Profile:
        """
        Get just the profile from the config file (overriden with base props in the config file)

        Returns
        -------
        Profile

            NamedTuple (data, name, secure_props_not_found)
        """

        cfg_profile = Profile()
        try:
            cfg_profile = cfg.get_profile(
                profile_name=profile_name, profile_type=profile_type, config_type=config_type, opt_out=opt_out
            )
        except jsonschema.exceptions.ValidationError as exc:
            raise jsonschema.exceptions.ValidationError(
                f"Instance was invalid under the provided $schema property, {exc}"
            )
        except jsonschema.exceptions.SchemaError as exc:
            raise jsonschema.exception.SchemaError(
                f"The provided schema is invalid, {exc}"
            )
        except jsonschema.exceptions.UndefinedTypeCheck as exc:
            raise jsonschema.exceptions.UndefinedTypeCheck(
                f"A type checker was asked to check a type it did not have registered, {exc}"
            )
        except jsonschema.exceptions.UnknownType as exc:
            raise jsonschema.exceptions.UnknownType(
                f"Unknown type is found in schema_json, exc"
            )
        except jsonschema.exceptions.FormatError as exc:
            raise jsonschema.exceptions.FormatError(
                f"Validating a format config_json failed for schema_json, {exc}"
            )
        except ProfileNotFound:
            if profile_name:
                warnings.warn(
                    f"Profile '{profile_name}' not found in file '{cfg.filename}', returning empty profile instead.",
                    ProfileNotFoundWarning,
                )
            else:
                warnings.warn(
                    f"Profile of type '{profile_type}' not found in file '{cfg.filename}', returning empty profile"
                    f" instead.",
                    ProfileNotFoundWarning,
                )
        except SecureProfileLoadFailed:
            warnings.warn(
                f"Config '{cfg.filename}' has no saved secure properties.",
                SecurePropsNotFoundWarning,
            )
        except SecurePropsNotFoundWarning:
            if profile_name:
                warnings.warn(
                    f"Secure properties of profile '{profile_name}' from file '{cfg.filename}' were not found "
                    f"hence profile not loaded.",
                    SecurePropsNotFoundWarning,
                )
            else:
                warnings.warn(
                    f"Secure properties of profile type '{profile_type}' from file '{cfg.filename}' were not found "
                    f"hence profile not loaded.",
                    SecurePropsNotFoundWarning,
                )
        except Exception as exc:
            warnings.warn(
                f"Could not load {config_type} '{cfg.filename}' at '{cfg.filepath}'"
                f"because {type(exc).__name__}'{exc}'.",
                ConfigNotFoundWarning,
            )
        
        return cfg_profile

    def load(
        self,
        profile_name: Optional[str] = None,
        profile_type: Optional[str] = None,
        check_missing_props: bool = True,
<<<<<<< HEAD
        opt_out: Optional[bool] = True,
=======
        override_with_env: Optional[bool] = False,
>>>>>>> 558edfbb
    ) -> dict:
        """Load connection details from a team config profile.
        Returns
        -------
        dictionary

            Object containing connection details

        We will load properties from config files in the following order, from
        highest to lowest priority:
        1. Project User Config (./zowe.config.user.json)
        2. Project Config (./zowe.config.json)
        3. Global User Config (~/zowe.config.user.json)
        4. Global Config (~/zowe.config.json)

        If `profile_type` is not base, then we will load properties from both
        `profile_type` and base profiles and merge them together.
        """
        if profile_name is None and profile_type is None:
            raise ProfileNotFound(
                profile_name=profile_name,
                error_msg="Could not find profile as both profile_name and profile_type is not set.",
            )

        if not self._show_warnings:
            warnings.simplefilter("ignore")

        config_layers = {
            "Project User Config": self.project_user_config,
            "Project Config": self.project_config,
            "Global User Config": self.global_user_config,
            "Global Config": self.global_config,
        }
        profile_props: dict = {}
<<<<<<< HEAD
        schema_path = None
=======
        env_var: dict = {}
>>>>>>> 558edfbb

        missing_secure_props = []  # track which secure props were not loaded

        for i, (config_type, cfg) in enumerate(config_layers.items()):
            profile_loaded = self.get_profile(
                cfg, profile_name, profile_type, config_type, opt_out
            )
            # TODO Why don't user and password show up here for Project User Config?
            # Probably need to update load_profile_properties method in config_file.py
            if profile_loaded.name and not profile_name:
                profile_name = (
                    profile_loaded.name
                )  # Define profile name that will be merged from other layers
            profile_props = {**profile_loaded.data, **profile_props}
            
            missing_secure_props.extend(profile_loaded.missing_secure_props)

            if override_with_env:
                env_var = {**self.get_env(cfg)}

            if i == 1 and profile_props:
                break  # Skip loading from global config if profile was found in project config

        if profile_type != BASE_PROFILE:
            profile_props = {
                **self.load(profile_type=BASE_PROFILE, check_missing_props=False),
                **profile_props,
            }

        if check_missing_props:
            missing_props = set()
            for item in missing_secure_props:
                if item not in profile_props.keys():
                    missing_props.add(item)

            if len(missing_props) > 0:
                raise SecureValuesNotFound(values=missing_props)

        warnings.resetwarnings()

        for k, v in profile_props.items():
            if k in env_var:
                profile_props[k] = env_var[k]

        return profile_props<|MERGE_RESOLUTION|>--- conflicted
+++ resolved
@@ -242,11 +242,8 @@
         profile_name: Optional[str] = None,
         profile_type: Optional[str] = None,
         check_missing_props: bool = True,
-<<<<<<< HEAD
         opt_out: Optional[bool] = True,
-=======
         override_with_env: Optional[bool] = False,
->>>>>>> 558edfbb
     ) -> dict:
         """Load connection details from a team config profile.
         Returns
@@ -281,11 +278,8 @@
             "Global Config": self.global_config,
         }
         profile_props: dict = {}
-<<<<<<< HEAD
         schema_path = None
-=======
         env_var: dict = {}
->>>>>>> 558edfbb
 
         missing_secure_props = []  # track which secure props were not loaded
 
