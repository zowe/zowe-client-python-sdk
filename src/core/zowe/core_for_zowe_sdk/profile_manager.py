"""Zowe Python Client SDK.

This program and the accompanying materials are made available under the terms of the
Eclipse Public License v2.0 which accompanies this distribution, and is available at

https://www.eclipse.org/legal/epl-v20.html

SPDX-License-Identifier: EPL-2.0

Copyright Contributors to the Zowe Project.
"""

import os
import os.path
import warnings
from copy import deepcopy
from typing import Optional
from .logger import Log

import jsonschema
from deepmerge import always_merger

from .config_file import ConfigFile, Profile
from .logger import Log
from .credential_manager import CredentialManager
from .custom_warnings import (
    ConfigNotFoundWarning,
    ProfileNotFoundWarning,
    SecurePropsNotFoundWarning,
)
from .exceptions import ProfileNotFound, SecureProfileLoadFailed, SecureValuesNotFound
from .profile_constants import (
    BASE_PROFILE,
    GLOBAL_CONFIG_NAME,
    TEAM_CONFIG,
    USER_CONFIG,
)

HAS_KEYRING = True


HOME = os.path.expanduser("~")
GLOBAL_CONFIG_LOCATION = os.path.join(HOME, ".zowe")
GLOBAL_CONFIG_PATH = os.path.join(GLOBAL_CONFIG_LOCATION, f"{GLOBAL_CONFIG_NAME}.config.json")
CURRENT_DIR = os.getcwd()


class ProfileManager:
    """
    Profile Manager contains the logic to merge the different properties of profiles
    (from the Project Config and the Project User Config as well as the Global Config and Global User Config).
    This class handles all the exceptions raised in the Config File to provide a smooth user experience.
    """

    def __init__(self, appname: str = "zowe", show_warnings: bool = True):
        self._appname = appname
        self._show_warnings = show_warnings

        self.project_config = ConfigFile(type=TEAM_CONFIG, name=appname)
        self.project_user_config = ConfigFile(type=USER_CONFIG, name=appname)

        self.__logger = Log.registerLogger(__name__)
<<<<<<< HEAD
        Log.registerLogger(__name__)
=======
>>>>>>> 5816aab8

        self.global_config = ConfigFile(type=TEAM_CONFIG, name=GLOBAL_CONFIG_NAME)
        try:
            self.global_config.location = GLOBAL_CONFIG_LOCATION
        except Exception:
            self.__logger.warning("Could not find Global Config Directory")
            warnings.warn(
                "Could not find Global Config Directory, please provide one.",
                ConfigNotFoundWarning,
            )

        self.global_user_config = ConfigFile(type=USER_CONFIG, name=GLOBAL_CONFIG_NAME)
        try:
            self.global_user_config.location = GLOBAL_CONFIG_LOCATION
        except Exception:
            self.__logger.warning("Could not find Global User Config Directory")
            warnings.warn(
                "Could not find Global User Config Directory, please provide one.",
                ConfigNotFoundWarning,
            )

    @property
    def config_appname(self) -> str:
        """Returns the app name"""
        return self._appname

    @property
    def config_dir(self) -> Optional[str]:
        """Returns the folder path to where the Zowe z/OSMF Team Project Config files are located."""
        return self.project_config.location

    @config_dir.setter
    def config_dir(self, dirname: str) -> None:
        """
        Set directory/folder path to where Zowe z/OSMF Team Project Config files are located
        """
        self.project_config.location = dirname
        self.project_user_config.location = dirname

    @property
    def user_config_dir(self) -> Optional[str]:
        """Returns the folder path to where the Zowe z/OSMF User Project Config files are located."""
        return self.project_user_config.location

    @user_config_dir.setter
    def user_config_dir(self, dirname: str) -> None:
        """Set directory/folder path to where Zowe z/OSMF User Project Config files are located"""
        self.project_user_config.location = dirname

    @property
    def config_filename(self) -> str:
        """Return the filename for Zowe z/OSMF Team Project Config"""
        return self.project_config.filename

    @property
    def config_filepath(self) -> Optional[str]:
        """Get the full Zowe z/OSMF Team Project Config filepath"""
        return self.project_config.filepath

    @staticmethod
    def get_env(cfg: ConfigFile, cwd=None) -> dict:
        """
        Maps the env variables to the profile properties

        Returns
        -------
        Dictionary

            Containing profile properties from env variables (prop: value)
        """

        props = cfg.schema_list(cwd)
        if props == []:
            return {}

        env, env_var = {}, {}

        for var in list(os.environ.keys()):
            if var.startswith("ZOWE_OPT"):
                env[var[len("ZOWE_OPT_") :].lower()] = os.environ.get(var)

        for k, v in env.items():
            word = k.split("_")

            if len(word) > 1:
                k = word[0] + word[1].capitalize()
            else:
                k = word[0]

            if k in list(props.keys()):
                if props[k]["type"] == "number":
                    env_var[k] = int(v)

                elif props[k]["type"] == "string":
                    env_var[k] = str(v)

                elif props[k]["type"] == "boolean":
                    env_var[k] = bool(v)

        return env_var

    @staticmethod
    def get_profile(
        cfg: ConfigFile,
        profile_name: Optional[str],
        profile_type: Optional[str],
        validate_schema: Optional[bool] = True,
    ) -> Profile:
        """
        Get just the profile from the config file (overriden with base props in the config file)

        Returns
        -------
        Profile

            NamedTuple (data, name, secure_props_not_found)
        """

        logger = Log.registerLogger(__name__)

        cfg_profile = Profile()
        try:
            cfg_profile = cfg.get_profile(
                profile_name=profile_name, profile_type=profile_type, validate_schema=validate_schema
            )
        except jsonschema.exceptions.ValidationError as exc:
            logger.error(f"Instance was invalid under the provided $schema property, {exc}")
            raise jsonschema.exceptions.ValidationError(
                f"Instance was invalid under the provided $schema property, {exc}"
            )
        except jsonschema.exceptions.SchemaError as exc:
            logger.error(f"The provided schema is invalid, {exc}")
            raise jsonschema.exceptions.SchemaError(f"The provided schema is invalid, {exc}")
        except jsonschema.exceptions.UndefinedTypeCheck as exc:
            logger.error(f"A type checker was asked to check a type it did not have registered, {exc}")
            raise jsonschema.exceptions.UndefinedTypeCheck(
                f"A type checker was asked to check a type it did not have registered, {exc}"
            )
        except jsonschema.exceptions.UnknownType as exc:
            logger.error(f"Unknown type is found in schema_json, {exc}")
<<<<<<< HEAD
            raise jsonschema.exceptions.UnknownType(f"Unknown type is found in schema_json, {exc}")
=======
            raise jsonschema.exceptions.UnknownType(f"Unknown type is found in schema_json, exc")
>>>>>>> 5816aab8
        except jsonschema.exceptions.FormatError as exc:
            logger.error(f"Validating a format config_json failed for schema_json, {exc}")
            raise jsonschema.exceptions.FormatError(f"Validating a format config_json failed for schema_json, {exc}")
        except ProfileNotFound:
            if profile_name:
                logger.warning(f"Profile '{profile_name}' not found in file '{cfg.filename}'")
                warnings.warn(
                    f"Profile '{profile_name}' not found in file '{cfg.filename}', returning empty profile instead.",
                    ProfileNotFoundWarning,
                )
            else:
                logger.warning(f"Profile of type '{profile_type}' not found in file '{cfg.filename}'")
                warnings.warn(
                    f"Profile of type '{profile_type}' not found in file '{cfg.filename}', returning empty profile"
                    f" instead.",
                    ProfileNotFoundWarning,
                )
        except Exception as exc:
            logger.warning(f"Could not load '{cfg.filename}' at '{cfg.filepath}'" f"because {type(exc).__name__}'{exc}'")
            warnings.warn(
                f"Could not load '{cfg.filename}' at '{cfg.filepath}'" f"because {type(exc).__name__}'{exc}'.",
                ConfigNotFoundWarning,
            )

        return cfg_profile

    def load(
        self,
        profile_name: Optional[str] = None,
        profile_type: Optional[str] = None,
        check_missing_props: bool = True,
        validate_schema: Optional[bool] = True,
        override_with_env: Optional[bool] = False,
        suppress_config_file_warnings: Optional[bool] = True,
    ) -> dict:
        """Load connection details from a team config profile.
        Returns
        -------
        dictionary

            Object containing connection details

        We will load properties from config files in the following order, from
        highest to lowest priority:
        1. Project User Config (./zowe.config.user.json)
        2. Project Config (./zowe.config.json)
        3. Global User Config (~/zowe.config.user.json)
        4. Global Config (~/zowe.config.json)

        If `profile_type` is not base, then we will load properties from both
        `profile_type` and base profiles and merge them together.
        """
        
        if profile_name is None and profile_type is None:
            self.__logger.error(f"Failed to load profile as both profile_name and profile_type are not set")
            raise ProfileNotFound(
                profile_name=profile_name,
                error_msg="Could not find profile as both profile_name and profile_type is not set.",
            )

        if not self._show_warnings:
            warnings.simplefilter("ignore")

        profile_props: dict = {}
        env_var: dict = {}
        missing_secure_props = []  # track which secure props were not loaded

        defaults_merged: dict = {}
        profiles_merged: dict = {}
        cfg_name = None
        cfg_schema = None
        cfg_schema_dir = None
        
        for cfg_layer in (self.project_user_config, self.project_config, self.global_user_config, self.global_config):
            if cfg_layer.profiles is None:
                try:
                    cfg_layer.init_from_file(validate_schema, suppress_config_file_warnings)
                except SecureProfileLoadFailed:
                    self.__logger.warning(f"Could not load secure properties for {cfg_layer.filepath}")
                    warnings.warn(
                        f"Could not load secure properties for {cfg_layer.filepath}",
                        SecurePropsNotFoundWarning,
                    )
            if cfg_layer.defaults:
                for name, value in cfg_layer.defaults.items():
                    defaults_merged[name] = defaults_merged.get(name, value)
            if not cfg_name and cfg_layer.name:
                cfg_name = cfg_layer.name
            if not cfg_schema and cfg_layer.schema_property:
                cfg_schema = cfg_layer.schema_property
                cfg_schema_dir = cfg_layer._location

        usrProject = self.project_user_config.profiles or {}
        project = self.project_config.profiles or {}
        project_temp = always_merger.merge(deepcopy(project), usrProject)

        usrGlobal = self.global_user_config.profiles or {}
        global_ = self.global_config.profiles or {}
        global_temp = always_merger.merge(deepcopy(global_), usrGlobal)

        profiles_merged = project_temp
        for name, value in global_temp.items():
            if name not in profiles_merged:
                profiles_merged[name] = value

        cfg = ConfigFile(
            type="Merged Config",
            name=cfg_name,
            profiles=profiles_merged,
            defaults=defaults_merged,
            schema_property=cfg_schema,
        )
        profile_loaded = self.get_profile(cfg, profile_name, profile_type, validate_schema)
        if profile_loaded:
            profile_props = profile_loaded.data
            missing_secure_props.extend(profile_loaded.missing_secure_props)

        if override_with_env:
            env_var = {**self.get_env(cfg, cfg_schema_dir)}

        if profile_type != BASE_PROFILE:
            profile_props = {
                **self.load(profile_type=BASE_PROFILE, check_missing_props=False),
                **profile_props,
            }

        if check_missing_props:
            missing_props = set()
            for item in missing_secure_props:
                if item not in profile_props.keys():
                    missing_props.add(item)

            if len(missing_props) > 0:
                self.__logger.error(f"Failed to load secure values: {missing_props}")
                raise SecureValuesNotFound(values=missing_props)

        warnings.resetwarnings()

        for k in profile_props:
            if k in env_var:
                profile_props[k] = env_var[k]

        return profile_props

    def get_highest_priority_layer(self, json_path: str) -> Optional[ConfigFile]:
        """
        Get the highest priority layer (configuration file) based on the given profile name

        Parameters:
            profile_name (str): The name of the profile to look for in the layers.

        Returns:
            Optional[ConfigFile]: The highest priority layer (configuration file) that contains the specified profile,
                                or None if the profile is not found in any layer.
        """
        highest_layer = None
        longest_match = ""
        layers = [self.project_user_config, self.project_config, self.global_user_config, self.global_config]

        original_name = layers[0].get_profile_name_from_path(json_path)

        for layer in layers:
            try:
                layer.init_from_file()
            except FileNotFoundError:
                continue
            parts = original_name.split(".")
            current_name = ""

            while parts:
                current_name = ".".join(parts)
                profile = layer.find_profile(current_name, layer.profiles)

                if profile is not None and len(current_name) > len(longest_match):
                    highest_layer = layer
                    longest_match = current_name

                else:
                    parts.pop()
            if original_name == longest_match:
                break

            if highest_layer is None:
                highest_layer = layer

        if highest_layer is None:
            self.__logger.error(f"Could not find a valid layer for {json_path}")
            raise FileNotFoundError(f"Could not find a valid layer for {json_path}")

        return highest_layer

    def set_property(self, json_path, value, secure=None) -> None:
        """
        Set a property in the profile, storing it securely if necessary.

        Parameters:
            json_path (str): The JSON path of the property to set.
            value (str): The value to be set for the property.
            secure (bool): If True, the property will be stored securely. Default is None.
        """

        # highest priority layer for the given profile name
        highest_priority_layer = self.get_highest_priority_layer(json_path)

        # Set the property in the highest priority layer

        highest_priority_layer.set_property(json_path, value, secure=secure)

    def set_profile(self, profile_path: str, profile_data: dict) -> None:
        """
        Set a profile in the highest priority layer (configuration file) based on the given profile name

        Parameters:
            profile_path (str): TThe path of the profile to be set. eg: profiles.zosmf
            profile_data (dict): The data of the profile to set.
        """
        highest_priority_layer = self.get_highest_priority_layer(profile_path)

        highest_priority_layer.set_profile(profile_path, profile_data)

    def save(self) -> None:
        """
        Save the layers (configuration files) to disk.
        """
        layers = [self.project_user_config, self.project_config, self.global_user_config, self.global_config]

        for layer in layers:
            layer.save(False)
        CredentialManager.save_secure_props()<|MERGE_RESOLUTION|>--- conflicted
+++ resolved
@@ -15,13 +15,11 @@
 import warnings
 from copy import deepcopy
 from typing import Optional
-from .logger import Log
 
 import jsonschema
 from deepmerge import always_merger
 
 from .config_file import ConfigFile, Profile
-from .logger import Log
 from .credential_manager import CredentialManager
 from .custom_warnings import (
     ConfigNotFoundWarning,
@@ -29,6 +27,7 @@
     SecurePropsNotFoundWarning,
 )
 from .exceptions import ProfileNotFound, SecureProfileLoadFailed, SecureValuesNotFound
+from .logger import Log
 from .profile_constants import (
     BASE_PROFILE,
     GLOBAL_CONFIG_NAME,
@@ -60,10 +59,6 @@
         self.project_user_config = ConfigFile(type=USER_CONFIG, name=appname)
 
         self.__logger = Log.registerLogger(__name__)
-<<<<<<< HEAD
-        Log.registerLogger(__name__)
-=======
->>>>>>> 5816aab8
 
         self.global_config = ConfigFile(type=TEAM_CONFIG, name=GLOBAL_CONFIG_NAME)
         try:
@@ -204,11 +199,7 @@
             )
         except jsonschema.exceptions.UnknownType as exc:
             logger.error(f"Unknown type is found in schema_json, {exc}")
-<<<<<<< HEAD
-            raise jsonschema.exceptions.UnknownType(f"Unknown type is found in schema_json, {exc}")
-=======
             raise jsonschema.exceptions.UnknownType(f"Unknown type is found in schema_json, exc")
->>>>>>> 5816aab8
         except jsonschema.exceptions.FormatError as exc:
             logger.error(f"Validating a format config_json failed for schema_json, {exc}")
             raise jsonschema.exceptions.FormatError(f"Validating a format config_json failed for schema_json, {exc}")
@@ -227,7 +218,9 @@
                     ProfileNotFoundWarning,
                 )
         except Exception as exc:
-            logger.warning(f"Could not load '{cfg.filename}' at '{cfg.filepath}'" f"because {type(exc).__name__}'{exc}'")
+            logger.warning(
+                f"Could not load '{cfg.filename}' at '{cfg.filepath}'" f"because {type(exc).__name__}'{exc}'"
+            )
             warnings.warn(
                 f"Could not load '{cfg.filename}' at '{cfg.filepath}'" f"because {type(exc).__name__}'{exc}'.",
                 ConfigNotFoundWarning,
@@ -261,7 +254,7 @@
         If `profile_type` is not base, then we will load properties from both
         `profile_type` and base profiles and merge them together.
         """
-        
+
         if profile_name is None and profile_type is None:
             self.__logger.error(f"Failed to load profile as both profile_name and profile_type are not set")
             raise ProfileNotFound(
@@ -281,7 +274,7 @@
         cfg_name = None
         cfg_schema = None
         cfg_schema_dir = None
-        
+
         for cfg_layer in (self.project_user_config, self.project_config, self.global_user_config, self.global_config):
             if cfg_layer.profiles is None:
                 try:
