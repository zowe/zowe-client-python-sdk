"""
Logger module for handling application logging.

This module provides the `Log` class which allows for registering,
setting levels, opening, and closing loggers.
"""

import logging
import os

dirname = os.path.join(os.path.expanduser("~"), ".zowe/logs")

os.makedirs(dirname, exist_ok=True)

logging.basicConfig(
    filename=os.path.join(dirname, "python_sdk_logs.log"),
    level=logging.INFO,
    format="[%(asctime)s] [%(levelname)s] [%(name)s] - %(message)s",
    datefmt="%m/%d/%Y %I:%M:%S %p",
)


class Log:
    """
    Class used to represent a logger.

    Attributes
    ----------
    loggers: set
        The set of all loggers
    dirname: str
        Path where the log file is saved
    file_handler: logging.FileHandler
        Shared FileHandler object for managing log file output
    console_handler: logging.StreamHandler
        Shared StreamHandler object for managing log console output
    file_output: bool
        Specifies whether log messages would be saved to a file. True by default.
    console_output: bool
        Specifies whether log messages would be printed out on console. True by default.
    """

<<<<<<< HEAD
    loggers: set = set()
=======
    dirname: str = os.path.join(os.path.expanduser("~"), ".zowe/logs")
    os.makedirs(dirname, exist_ok=True)
    file_handler: logging.FileHandler = logging.FileHandler(os.path.join(dirname, "python_sdk_logs.log"))
    file_handler.setLevel(logging.INFO)
    file_handler.setFormatter(
        logging.Formatter("[%(asctime)s] [%(levelname)s] [%(name)s] - %(message)s", "%m/%d/%Y %I:%M:%S %p")
    )
    console_handler = logging.StreamHandler()

    file_output: bool = True
    console_output: bool = True

    loggers = set()
>>>>>>> aae2eb32

    @staticmethod
    def registerLogger(name: str) -> logging.Logger:
        """
        Create and register a logger.

        Parameters
        ----------
        name: str
            The name for the logger.

        Returns
        -------
        logging.Logger
            A Logger object named after the file where it is created.
        """
        logger = logging.getLogger(name)
        if Log.console_output:
            logger.addHandler(Log.console_handler)
        if Log.file_output:
            logger.addHandler(Log.file_handler)
        logger.propagate = False
        Log.loggers.add(logger)
        return logger

    @staticmethod
    def setAllLoggerLevel(level: int):
        """
        Set display level for all loggers.

        Parameters
        ----------
        level: int
            The intended logger level
        """
        for logger in Log.loggers:
            logger.setLevel(level)
            for handler in logger.handlers:
                handler.setLevel(level)

    @staticmethod
    def close(logger: logging.Logger):
        """
        Disable a logger.

        Parameters
        ----------
        logger: logging.Logger
            The logger to be turned off
        """
        logger.disabled = True

    @staticmethod
    def open(logger: logging.Logger):
        """
        Enable a logger.

        Parameters
        ----------
        logger: logging.Logger
            The logger to be turned on
        """
        logger.disabled = False

    @staticmethod
    def closeAll():
        """Disable all loggers."""
        for logger in Log.loggers:
            logger.disabled = True

    @staticmethod
    def openAll():
        """Enable all loggers."""
<<<<<<< HEAD
=======
        for logger in Log.loggers:
            logger.disabled = False

    @staticmethod
    def close_console_output():
        """Turn off log output to console."""
        Log.console_output = False
        for logger in Log.loggers:
            logger.removeHandler(Log.console_handler)

    @staticmethod
    def open_console_output():
        """Turn on log output to console."""
        Log.console_output = True
        for logger in Log.loggers:
            logger.addHandler(Log.console_handler)

    @staticmethod
    def set_console_output_level(level: int):
        """
        Set the level for the console handler.

        Parameters
        ----------
        level: int
            The intended console output level
        """
        Log.console_handler.level = level

    @staticmethod
    def close_file_output():
        """Turn off log output to a file."""
        Log.file_output = False
>>>>>>> aae2eb32
        for logger in Log.loggers:
            logger.removeHandler(Log.file_handler)

    @staticmethod
    def open_file_output():
        """Turn on log output to a file."""
        Log.file_output = True
        for logger in Log.loggers:
            logger.addHandler(Log.file_handler)

    @staticmethod
    def set_file_output_level(level: int):
        """
        Set the level for the file handler.

        Parameters
        ----------
        level: int
            The intended file output level
        """
        Log.file_handler.level = level<|MERGE_RESOLUTION|>--- conflicted
+++ resolved
@@ -8,24 +8,12 @@
 import logging
 import os
 
-dirname = os.path.join(os.path.expanduser("~"), ".zowe/logs")
-
-os.makedirs(dirname, exist_ok=True)
-
-logging.basicConfig(
-    filename=os.path.join(dirname, "python_sdk_logs.log"),
-    level=logging.INFO,
-    format="[%(asctime)s] [%(levelname)s] [%(name)s] - %(message)s",
-    datefmt="%m/%d/%Y %I:%M:%S %p",
-)
-
 
 class Log:
-    """
-    Class used to represent a logger.
+    """Class used to represent a logger
 
     Attributes
-    ----------
+    -------
     loggers: set
         The set of all loggers
     dirname: str
@@ -40,9 +28,6 @@
         Specifies whether log messages would be printed out on console. True by default.
     """
 
-<<<<<<< HEAD
-    loggers: set = set()
-=======
     dirname: str = os.path.join(os.path.expanduser("~"), ".zowe/logs")
     os.makedirs(dirname, exist_ok=True)
     file_handler: logging.FileHandler = logging.FileHandler(os.path.join(dirname, "python_sdk_logs.log"))
@@ -55,8 +40,18 @@
     file_output: bool = True
     console_output: bool = True
 
-    loggers = set()
->>>>>>> aae2eb32
+
+class Log:
+    """
+    Class used to represent a logger.
+
+    Attributes
+    ----------
+    loggers: set
+        The set of all loggers
+    """
+
+    loggers: set = set()
 
     @staticmethod
     def registerLogger(name: str) -> logging.Logger:
@@ -130,8 +125,6 @@
     @staticmethod
     def openAll():
         """Enable all loggers."""
-<<<<<<< HEAD
-=======
         for logger in Log.loggers:
             logger.disabled = False
 
@@ -165,7 +158,6 @@
     def close_file_output():
         """Turn off log output to a file."""
         Log.file_output = False
->>>>>>> aae2eb32
         for logger in Log.loggers:
             logger.removeHandler(Log.file_handler)
 
