--- conflicted
+++ resolved
@@ -1,5 +1,6 @@
 import logging
 import os
+
 
 class Log:
     """root logger setup and a function to customize logger level"""
@@ -16,16 +17,11 @@
     )
 
     loggers = set()
+
     @staticmethod
     def registerLogger(name: str):
-<<<<<<< HEAD
         logger = logging.getLogger(name)
         Log.loggers.add(logger)
-=======
-        """A function to get Logger and registered for level setting"""
-        logger = logging.getLogger(name)
-        Log.loggers.append(logger)
->>>>>>> 5816aab8
         return logger
 
     @staticmethod
