--- conflicted
+++ resolved
@@ -32,17 +32,14 @@
     def __init__(self):
         super().__init__("Maximum allocation quantity of {} exceeded".format(zos_file_constants['MaxAllocationQuantity']))
 
-<<<<<<< HEAD
 class InvalidValuesForEnq(Exception):
     """Class to represent invalid values passed to enq param"""
     
     def __init__(self):
         super().__init__("Invalid value. Valid options are SHRW or EXCLU.")
-=======
 
 class UnsupportedDefaultDataSetRequested(Exception):
     """Class used to represent an invalid request of default data set."""
 
     def __init__(self):
-        super().__init__("Invalid request. The following default options are available: {}.".format(', '.join(zos_file_constants['SupportedDefaultDataSets'])))
->>>>>>> 83c35ae3
+        super().__init__("Invalid request. The following default options are available: {}.".format(', '.join(zos_file_constants['SupportedDefaultDataSets'])))