"""Unit tests for the Zowe Python SDK z/OS Files package."""
from unittest import TestCase, mock
from zowe.zos_files_for_zowe_sdk import Files, exceptions
import json


class TestFilesClass(TestCase):
    """File class unit tests."""

    def setUp(self):
        """Setup fixtures for File class."""
        self.test_profile = {"host": "https://mock-url.com",
                                "user": "Username",
                                "password": "Password",
                                "port": 443,
                                "rejectUnauthorized": True
                                }

    def test_object_should_be_instance_of_class(self):
        """Created object should be instance of Files class."""
        files = Files(self.test_profile)
        self.assertIsInstance(files, Files)

    @mock.patch('requests.Session.send')
    def test_delete_uss(self, mock_send_request):
        """Test deleting a directory recursively sends a request"""
        mock_send_request.return_value = mock.Mock(headers={"Content-Type": "application/json"}, status_code=204)

        Files(self.test_profile).delete_uss("filepath_name", recursive=True)
        mock_send_request.assert_called_once()

    @mock.patch('requests.Session.send')
    def test_create_zFS_file_system(self, mock_send_request):
        """Test creating a zfs sends a request"""
        mock_send_request.return_value = mock.Mock(headers={"Content-Type": "application/json"}, status_code=201)

        Files(self.test_profile).create_zFS_file_system("file_system_name", {"perms":100, "cylsPri": 16777213, "cylsSec": 16777215})
        mock_send_request.assert_called_once()

    @mock.patch('requests.Session.send')
    def test_delete_zFS_file_system(self, mock_send_request):
        """Test deleting a zfs sends a request"""
        mock_send_request.return_value = mock.Mock(headers={"Content-Type": "application/json"}, status_code=204)

        Files(self.test_profile).delete_zFS_file_system("file_system_name")
        mock_send_request.assert_called_once()
    
    def test_invalid_permission(self):
        """Test that the correct exception is raised when an invalid permission option is provided"""
        with self.assertRaises(exceptions.InvalidPermsOption) as e_info:
            Files(self.test_profile).create_zFS_file_system("file_system_name", {"perms": -1, "cylsPri": 16777213, "cylsSec": 16777215})
        self.assertEqual(str(e_info.exception), "Invalid zos-files create command 'perms' option: -1")

    def test_invalid_memory_allocation(self):
        """Test that the correct exception is raised when an invalid memory allocation option is provided"""
        with self.assertRaises(exceptions.MaxAllocationQuantityExceeded) as e_info:
            Files(self.test_profile).create_zFS_file_system("file_system_name", {"perms": 775, "cylsPri": 1677755513, "cylsSec": 16777215})
        self.assertEqual(str(e_info.exception), "Maximum allocation quantity of 16777215 exceeded")
    
    @mock.patch('requests.Session.send')
    def test_mount_zFS_file_system(self, mock_send_request):
        """Test mounting a zfs sends a request"""
        mock_send_request.return_value = mock.Mock(headers={"Content-Type": "application/json"}, status_code=204)

        Files(self.test_profile).mount_file_system("file_system_name", "mount_point")
        mock_send_request.assert_called_once()

    @mock.patch('requests.Session.send')
    def test_unmount_zFS_file_system(self, mock_send_request):
        """Test unmounting a zfs sends a request"""
        mock_send_request.return_value = mock.Mock(headers={"Content-Type": "application/json"}, status_code=204)

        Files(self.test_profile).unmount_file_system("file_system_name")
        mock_send_request.assert_called_once()

    @mock.patch('requests.Session.send')
    def test_list_zFS_file_system(self, mock_send_request):
        """Test unmounting a zfs sends a request"""
        mock_send_request.return_value = mock.Mock(headers={"Content-Type": "application/json"}, status_code=200)

        Files(self.test_profile).list_unix_file_systems("file_system_name")
        mock_send_request.assert_called_once()

    @mock.patch('requests.Session.send')
<<<<<<< HEAD
    def test_delete_migrated_data_set(self, mock_send_request):
        """Test deleting a migrated data set sends a request"""
        mock_send_request.return_value = mock.Mock(headers={"Content-Type": "application/json"}, status_code=200)

        Files(self.test_profile).delete_migrated_data_set("dataset_name")
        mock_send_request.assert_called_once()
    
    def test_delete_migrated_data_set_parameterized(self):
        """Test deleting a migrated data set with different values"""

        test_values =[
            ("MY.OLD.DSN", False, False),
            ("MY.OLD.DSN", True, False),
            ("MY.OLD.DSN", True, True),
            ("MY.NEW.DSN", True, True),
            ("MY.NEW.DSN", True, False),
            ("MY.NEW.DSN", False, False),
=======
    def test_migrate_data_set(self, mock_send_request):
        """Test migrating a data set sends a request"""
        mock_send_request.return_value = mock.Mock(headers={"Content-Type": "application/json"}, status_code=200)

        Files(self.test_profile).migrate_data_set("dataset_name")
        mock_send_request.assert_called_once()

    def test_migrate_data_set_parameterized(self):
        """Test migrating a data set with different values"""

        test_values = [
            ("MY.OLD.DSN", False),
            ("MY.OLD.DSN", True),
            ("MY.NEW.DSN", True),
            ("MY.NEW.DSN", False),
>>>>>>> 0673c1c6
        ]

        files_test_profile = Files(self.test_profile)

        for test_case in test_values:
            files_test_profile.request_handler.perform_request = mock.Mock()

            data = {
<<<<<<< HEAD
                "request": "hdelete",
                "wait": json.dumps(test_case[1]),
                "purge": json.dumps(test_case[2]),
            }

            files_test_profile.delete_migrated_data_set(test_case[0], test_case[1], test_case[2])
=======
                "request": "hmigrate",
                "wait": json.dumps(test_case[1]),
            }

            files_test_profile.migrate_data_set(test_case[0], test_case[1])

>>>>>>> 0673c1c6
            custom_args = files_test_profile._create_custom_request_arguments()
            custom_args["json"] = data
            custom_args["url"] = "https://https://mock-url.com:443/zosmf/restfiles/ds/{}".format(test_case[0])
            files_test_profile.request_handler.perform_request.assert_called_once_with("PUT", custom_args, expected_code=[200])

    @mock.patch('requests.Session.send')
    def test_rename_dataset(self, mock_send_request):
        """Test renaming dataset sends a request"""
        mock_send_request.return_value = mock.Mock(headers={"Content-Type": "application/json"}, status_code=200)

        Files(self.test_profile).rename_dataset("MY.OLD.DSN", "MY.NEW.DSN")
        mock_send_request.assert_called_once()

    def test_rename_dataset_parametrized(self):
        """Test renaming a dataset with different values"""
        test_values = [
            (('DSN.OLD', "DSN.NEW"), True),
            (('DS.NAME.CURRENT', "DS.NAME.NEW"), True),
            (('MY.OLD.DSN', "MY.NEW.DSN"), True),
        ]

        files_test_profile = Files(self.test_profile)
        
        for test_case in test_values:
            files_test_profile.request_handler.perform_request = mock.Mock()

            data = {
                "request": "rename",
                "from-dataset": {
                    "dsn": test_case[0][0].strip(),
                }
            }

            files_test_profile.rename_dataset(test_case[0][0], test_case[0][1])

            custom_args = files_test_profile._create_custom_request_arguments()
            custom_args["json"] = data
            custom_args["url"] = "https://https://mock-url.com:443/zosmf/restfiles/ds/{}".format(test_case[0][1])
            files_test_profile.request_handler.perform_request.assert_called_once_with("PUT", custom_args, expected_code=[200])

    @mock.patch('requests.Session.send')
    def test_rename_dataset_member(self, mock_send_request):
        """Test renaming dataset member sends a request"""
        mock_send_request.return_value = mock.Mock(headers={"Content-Type": "application/json"}, status_code=200)

        Files(self.test_profile).rename_dataset_member("MY.DS.NAME", "MEMBEROLD", "MEMBERNEW")
        mock_send_request.assert_called_once()

    def test_rename_dataset_member_raises_exception(self):
        """Test renaming a dataset member raises error when assigning invalid values to enq parameter"""
        with self.assertRaises(ValueError) as e_info:
            Files(self.test_profile).rename_dataset_member("MY.DS.NAME", "MEMBER1", "MEMBER1N", "RANDOM")

        self.assertEqual(str(e_info.exception), "Invalid value for enq.")

    def test_rename_dataset_member_parametrized(self):
        """Test renaming a dataset member with different values"""
        test_values = [
            (('DSN', "MBROLD", "MBRNEW", "EXCLU"), True),
            (('DSN', "MBROLD", "MBRNEW", "SHRW"), True),
            (('DSN', "MBROLD", "MBRNEW", "INVALID"), False),
            (('DATA.SET.NAME', 'MEMBEROLD', 'MEMBERNEW'), True),
            (('DS.NAME', "MONAME", "MNNAME"), True),
        ]

        files_test_profile = Files(self.test_profile)

        for test_case in test_values:
            files_test_profile.request_handler.perform_request = mock.Mock()

            data = {
                "request": "rename",
                "from-dataset": {
                    "dsn": test_case[0][0].strip(),
                    "member": test_case[0][1].strip(),
                }
            }

            if len(test_case[0]) > 3:
                data["from-dataset"]["enq"] = test_case[0][3].strip()
            if test_case[1]:
                files_test_profile.rename_dataset_member(*test_case[0])
                custom_args = files_test_profile._create_custom_request_arguments()
                custom_args["json"] = data
                custom_args["url"] = "https://https://mock-url.com:443/zosmf/restfiles/ds/{}({})".format(test_case[0][0], test_case[0][2])
                files_test_profile.request_handler.perform_request.assert_called_once_with("PUT", custom_args, expected_code=[200])
            else:
                with self.assertRaises(ValueError) as e_info:
                    files_test_profile.rename_dataset_member(*test_case[0])
                self.assertEqual(str(e_info.exception), "Invalid value for enq.")

    def test_create_data_set_raises_error_without_required_arguments(self):
        """Test not providing required arguments raises an error"""
        with self.assertRaises(ValueError) as e_info:
            obj = Files(self.test_profile).create_data_set("DSNAME123", options={
                "alcunit": "CYL",
                "dsorg": "PO",
                "recfm": "FB",
                "blksize": 6160,
                "dirblk": 25
            })
        self.assertEqual(str(e_info.exception), "If 'like' is not specified, you must specify 'primary' or 'lrecl'.")

    def test_create_data_set_raises_error_with_invalid_arguments_parameterized(self):
        """Test not providing valid arguments raises an error"""
        test_values = [
            {
                "alcunit": "invalid",
                "dsorg": "PO",
                "primary": 1,
                "dirblk": 5,
                "recfm": "FB",
                "blksize": 6160,
                "lrecl": 80
            },
            {
                "dsorg": "PO",
                "alcunit": "CYL",
                "primary": 1,
                "recfm": "invalid",
                "blksize": 32760,
                "lrecl": 260,
                "dirblk": 25
            },
            {
                "alcunit": "CYL",
                "dsorg": "invalid",
                "primary": 1,
                "dirblk": 5,
                "recfm": "FB",
                "blksize": 6160,
                "lrecl": 80
            },
            {
                "dsorg": "PO",
                "alcunit": "CYL",
                "primary": 10,
                "recfm": "U",
                "blksize": 27998,
                "lrecl": 27998,
                "dirblk": 0
            },
            {
                "alcunit": "CYL",
                "dsorg": "PO",
                "primary": 99777215,
                "dirblk": 5,
                "recfm": "FB",
                "blksize": 6160,
                "lrecl": 80
            }
        ]

        for test_case in test_values:
            with self.assertRaises((KeyError, ValueError)):
                obj = Files(self.test_profile).create_data_set("MY.OLD.DSN", options=test_case)

    def test_create_dataset_parameterized(self):
        """Test create dataset with different values"""
        test_values = [
            (("DSN", {
                    "alcunit": "CYL",
                    "dsorg": "PO",
                    "primary": 1,
                    "dirblk": 5,
                    "recfm": "FB",
                    "blksize": 6160,
                    "lrecl": 80
            }), True),
            (("DSN", {
                "alcunit": "CYL",
                "dsorg": "PO",
                "primary": 1,
                "recfm": "FB",
                "blksize": 6160,
                "lrecl": 80,
                "dirblk": 25
            }), True),
            (("DSN", {
                "dsorg": "PO",
                "alcunit": "CYL",
                "primary": 1,
                "recfm": "VB",
                "blksize": 32760,
                "lrecl": 260,
                "dirblk": 25
            }), True),
            (("DSN", {
                "alcunit": "CYL",
                "dsorg": "PS",
                "primary": 1,
                "recfm": "FB",
                "blksize": 6160,
                "lrecl": 80
            }), True),
            (("DSN", {
                "alcunit": "CYL",
                "dsorg": "PS",
                "recfm": "FB",
                "blksize": 6160,
            }), False),
        ]

        files_test_profile = Files(self.test_profile)

        for test_case in test_values:
            files_test_profile.request_handler.perform_request = mock.Mock()

            if test_case[1]:
                files_test_profile.create_data_set(*test_case[0])
                custom_args = files_test_profile._create_custom_request_arguments()
                custom_args["json"] = test_case[0][1]
                custom_args["url"] = "https://https://mock-url.com:443/zosmf/restfiles/ds/{}".format(test_case[0][0])
                files_test_profile.request_handler.perform_request.assert_called_once_with("POST", custom_args, expected_code=[201])
            else:
                with self.assertRaises(ValueError) as e_info:
                    files_test_profile.create_data_set(*test_case[0])

                self.assertEqual(str(e_info.exception), "If 'like' is not specified, you must specify 'primary' or 'lrecl'.")

    @mock.patch('requests.Session.send')
    def test_create_default_dataset(self, mock_send_request):
        """Test creating a default data set sends a request"""
        mock_send_request.return_value = mock.Mock(headers={"Content-Type": "application/json"}, status_code=201)

        Files(self.test_profile).create_default_data_set("dataset_name", "partitioned")
        mock_send_request.assert_called_once()

    def test_create_default_dataset_parameterized(self):
        """Test create default dataset with different values"""
        test_values = [
            (("DSN", "partitioned"), True),
            (("DSN", "sequential"), True),
            (("DSN", "classic"), True),
            (("DSN", "c"), True),
            (("DSN", "binary"), True),
            (("DSN", "invalid"), False),
        ]

        files_test_profile = Files(self.test_profile)

        for test_case in test_values:
            files_test_profile.request_handler.perform_request = mock.Mock()

            options = {
                "partitioned": {
                    "alcunit": "CYL",
                    "dsorg": "PO",
                    "primary": 1,
                    "dirblk": 5,
                    "recfm": "FB",
                    "blksize": 6160,
                    "lrecl": 80
                },
                "sequential": {
                    "alcunit": "CYL",
                    "dsorg": "PS",
                    "primary": 1,
                    "recfm": "FB",
                    "blksize": 6160,
                    "lrecl": 80
                },
                "classic": {
                    "alcunit": "CYL",
                    "dsorg": "PO",
                    "primary": 1,
                    "recfm": "FB",
                    "blksize": 6160,
                    "lrecl": 80,
                    "dirblk": 25
                },
                "c": {
                    "dsorg": "PO",
                    "alcunit": "CYL",
                    "primary": 1,
                    "recfm": "VB",
                    "blksize": 32760,
                    "lrecl": 260,
                    "dirblk": 25
                },
                "binary": {
                    "dsorg": "PO",
                    "alcunit": "CYL",
                    "primary": 10,
                    "recfm": "U",
                    "blksize": 27998,
                    "lrecl": 27998,
                    "dirblk": 25
                }
            }

            if test_case[1]:
                files_test_profile.create_default_data_set(*test_case[0])
                custom_args = files_test_profile._create_custom_request_arguments()
                custom_args["json"] = options.get(test_case[0][1])
                custom_args["url"] = "https://https://mock-url.com:443/zosmf/restfiles/ds/{}".format(test_case[0][0])
                files_test_profile.request_handler.perform_request.assert_called_once_with("POST", custom_args, expected_code=[201])
            else:
                with self.assertRaises(ValueError) as e_info:
                    files_test_profile.create_default_data_set(*test_case[0])

                self.assertEqual(str(e_info.exception), "Invalid type for default data set.")<|MERGE_RESOLUTION|>--- conflicted
+++ resolved
@@ -82,25 +82,43 @@
         mock_send_request.assert_called_once()
 
     @mock.patch('requests.Session.send')
-<<<<<<< HEAD
     def test_delete_migrated_data_set(self, mock_send_request):
         """Test deleting a migrated data set sends a request"""
         mock_send_request.return_value = mock.Mock(headers={"Content-Type": "application/json"}, status_code=200)
 
         Files(self.test_profile).delete_migrated_data_set("dataset_name")
         mock_send_request.assert_called_once()
-    
+
     def test_delete_migrated_data_set_parameterized(self):
         """Test deleting a migrated data set with different values"""
 
-        test_values =[
+        test_values = [
             ("MY.OLD.DSN", False, False),
             ("MY.OLD.DSN", True, False),
             ("MY.OLD.DSN", True, True),
             ("MY.NEW.DSN", True, True),
             ("MY.NEW.DSN", True, False),
             ("MY.NEW.DSN", False, False),
-=======
+        ]
+
+        files_test_profile = Files(self.test_profile)
+
+        for test_case in test_values:
+            files_test_profile.request_handler.perform_request = mock.Mock()
+
+            data = {
+                "request": "hdelete",
+                "wait": json.dumps(test_case[1]),
+                "purge": json.dumps(test_case[2]),
+            }
+
+            files_test_profile.delete_migrated_data_set(test_case[0], test_case[1], test_case[2])
+            custom_args = files_test_profile._create_custom_request_arguments()
+            custom_args["json"] = data
+            custom_args["url"] = "https://https://mock-url.com:443/zosmf/restfiles/ds/{}".format(test_case[0])
+            files_test_profile.request_handler.perform_request.assert_called_once_with("PUT", custom_args, expected_code=[200])
+
+    @mock.patch('requests.Session.send')
     def test_migrate_data_set(self, mock_send_request):
         """Test migrating a data set sends a request"""
         mock_send_request.return_value = mock.Mock(headers={"Content-Type": "application/json"}, status_code=200)
@@ -116,7 +134,6 @@
             ("MY.OLD.DSN", True),
             ("MY.NEW.DSN", True),
             ("MY.NEW.DSN", False),
->>>>>>> 0673c1c6
         ]
 
         files_test_profile = Files(self.test_profile)
@@ -125,21 +142,12 @@
             files_test_profile.request_handler.perform_request = mock.Mock()
 
             data = {
-<<<<<<< HEAD
-                "request": "hdelete",
-                "wait": json.dumps(test_case[1]),
-                "purge": json.dumps(test_case[2]),
-            }
-
-            files_test_profile.delete_migrated_data_set(test_case[0], test_case[1], test_case[2])
-=======
                 "request": "hmigrate",
                 "wait": json.dumps(test_case[1]),
             }
 
             files_test_profile.migrate_data_set(test_case[0], test_case[1])
 
->>>>>>> 0673c1c6
             custom_args = files_test_profile._create_custom_request_arguments()
             custom_args["json"] = data
             custom_args["url"] = "https://https://mock-url.com:443/zosmf/restfiles/ds/{}".format(test_case[0])
@@ -162,7 +170,7 @@
         ]
 
         files_test_profile = Files(self.test_profile)
-        
+
         for test_case in test_values:
             files_test_profile.request_handler.perform_request = mock.Mock()
 
@@ -192,7 +200,6 @@
         """Test renaming a dataset member raises error when assigning invalid values to enq parameter"""
         with self.assertRaises(ValueError) as e_info:
             Files(self.test_profile).rename_dataset_member("MY.DS.NAME", "MEMBER1", "MEMBER1N", "RANDOM")
-
         self.assertEqual(str(e_info.exception), "Invalid value for enq.")
 
     def test_rename_dataset_member_parametrized(self):
@@ -224,8 +231,10 @@
                 files_test_profile.rename_dataset_member(*test_case[0])
                 custom_args = files_test_profile._create_custom_request_arguments()
                 custom_args["json"] = data
-                custom_args["url"] = "https://https://mock-url.com:443/zosmf/restfiles/ds/{}({})".format(test_case[0][0], test_case[0][2])
-                files_test_profile.request_handler.perform_request.assert_called_once_with("PUT", custom_args, expected_code=[200])
+                custom_args["url"] = "https://https://mock-url.com:443/zosmf/restfiles/ds/{}({})".format(
+                    test_case[0][0], test_case[0][2])
+                files_test_profile.request_handler.perform_request.assert_called_once_with("PUT", custom_args,
+                                                                                           expected_code=[200])
             else:
                 with self.assertRaises(ValueError) as e_info:
                     files_test_profile.rename_dataset_member(*test_case[0])
@@ -301,13 +310,13 @@
         """Test create dataset with different values"""
         test_values = [
             (("DSN", {
-                    "alcunit": "CYL",
-                    "dsorg": "PO",
-                    "primary": 1,
-                    "dirblk": 5,
-                    "recfm": "FB",
-                    "blksize": 6160,
-                    "lrecl": 80
+                "alcunit": "CYL",
+                "dsorg": "PO",
+                "primary": 1,
+                "dirblk": 5,
+                "recfm": "FB",
+                "blksize": 6160,
+                "lrecl": 80
             }), True),
             (("DSN", {
                 "alcunit": "CYL",
@@ -357,7 +366,6 @@
             else:
                 with self.assertRaises(ValueError) as e_info:
                     files_test_profile.create_data_set(*test_case[0])
-
                 self.assertEqual(str(e_info.exception), "If 'like' is not specified, you must specify 'primary' or 'lrecl'.")
 
     @mock.patch('requests.Session.send')
@@ -440,5 +448,4 @@
             else:
                 with self.assertRaises(ValueError) as e_info:
                     files_test_profile.create_default_data_set(*test_case[0])
-
                 self.assertEqual(str(e_info.exception), "Invalid type for default data set.")