--- conflicted
+++ resolved
@@ -2,14 +2,7 @@
 from unittest import TestCase, mock
 from zowe.zos_files_for_zowe_sdk import Files, exceptions
 
-<<<<<<< HEAD
-from unittest import TestCase, mock
-from zowe.zos_files_for_zowe_sdk import Files
 
-
-=======
-
->>>>>>> 49ee39ac
 class TestFilesClass(TestCase):
     """File class unit tests."""
 
@@ -24,8 +17,7 @@
 
     def test_object_should_be_instance_of_class(self):
         """Created object should be instance of Files class."""
-<<<<<<< HEAD
-        files = Files(self.connection_dict)
+        files = Files(self.test_profile)
         self.assertIsInstance(files, Files)
 
     @mock.patch('requests.Session.send')
@@ -35,9 +27,6 @@
 
         Files(self.connection_dict).delete_uss("filepath_name", recursive=True)
         mock_send_request.assert_called_once()
-=======
-        files = Files(self.test_profile)
-        self.assertIsInstance(files, Files)
 
     @mock.patch('requests.Session.send')
     def test_create_zFS_file_system(self, mock_send_request):
@@ -65,5 +54,4 @@
         """Test that the correct exception is raised when an invalid allocation option is provided"""
         with self.assertRaises(exceptions.MaxAllocationQuantityExceeded) as e_info:
             Files(self.test_profile).create_zFS_file_system("file_system_name", {"perms": 775, "cylsPri": 1677755513, "cylsSec": 16777215})
-        self.assertEqual(str(e_info.exception), "Maximum allocation quantity of 16777215 exceeded")
->>>>>>> 49ee39ac
+        self.assertEqual(str(e_info.exception), "Maximum allocation quantity of 16777215 exceeded")