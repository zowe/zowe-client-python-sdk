--- conflicted
+++ resolved
@@ -81,8 +81,6 @@
         Files(self.test_profile).list_unix_file_systems("file_system_name")
         mock_send_request.assert_called_once()
 
-<<<<<<< HEAD
-    
     @mock.patch('requests.Session.send')
     def test_recall_migrated_dataset(self, mock_send_request):
         """Test recalling migrated data set sends a request"""
@@ -90,7 +88,33 @@
 
         Files(self.test_profile).recall_migrated_dataset("dataset_name")
         mock_send_request.assert_called_once()
-=======
+    
+    def test_recall_migrated_dataset_parameterized(self):
+        """Testing recall migrated_dataset with different values"""
+
+        test_values = [
+            ("MY.OLD.DSN", False),
+            ("MY.OLD.DSN", True),
+            ("MY.NEW.DSN", False),
+            ("MY.NEW.DSN", True),
+        ]
+
+        files_test_profile = Files(self.test_profile)
+
+        for test_case in test_values:
+            files_test_profile.request_handler.perform_request = mock.Mock()
+
+            data = {
+                "request": "hrecall",
+                "wait": json.dumps(test_case[1])
+            }
+
+            files_test_profile.recall_migrated_dataset(test_case[0], test_case[1])
+            custom_args = files_test_profile._create_custom_request_arguments()
+            custom_args["json"] = data
+            custom_args["url"] = "https://https://mock-url.com:443/zosmf/restfiles/ds/{}".format(test_case[0])
+            files_test_profile.request_handler.perform_request.assert_called_once_with("PUT", custom_args, expected_code=[200])
+
     @mock.patch('requests.Session.send')
     def test_delete_migrated_data_set(self, mock_send_request):
         """Test deleting a migrated data set sends a request"""
@@ -459,5 +483,4 @@
             else:
                 with self.assertRaises(ValueError) as e_info:
                     files_test_profile.create_default_data_set(*test_case[0])
-                self.assertEqual(str(e_info.exception), "Invalid type for default data set.")
->>>>>>> 5618c822
+                self.assertEqual(str(e_info.exception), "Invalid type for default data set.")