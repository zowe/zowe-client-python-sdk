--- conflicted
+++ resolved
@@ -57,13 +57,6 @@
         self.assertEqual(str(e_info.exception), "Maximum allocation quantity of 16777215 exceeded")
     
     @mock.patch('requests.Session.send')
-<<<<<<< HEAD
-    def test_recall_migrated_dataset(self, mock_send_request):
-        """Test recalling migrated data set sends a request"""
-        mock_send_request.return_value = mock.Mock(headers={"Content-Type": "application/json"}, status_code=200)
-
-        Files(self.test_profile).recall_migrated_dataset("dataset_name")
-=======
     def test_mount_zFS_file_system(self, mock_send_request):
         """Test mounting a zfs sends a request"""
         mock_send_request.return_value = mock.Mock(headers={"Content-Type": "application/json"}, status_code=204)
@@ -85,5 +78,13 @@
         mock_send_request.return_value = mock.Mock(headers={"Content-Type": "application/json"}, status_code=200)
 
         Files(self.test_profile).list_unix_file_systems("file_system_name")
->>>>>>> 75fc08a9
+        mock_send_request.assert_called_once()
+
+    
+    @mock.patch('requests.Session.send')
+    def test_recall_migrated_dataset(self, mock_send_request):
+        """Test recalling migrated data set sends a request"""
+        mock_send_request.return_value = mock.Mock(headers={"Content-Type": "application/json"}, status_code=200)
+
+        Files(self.test_profile).recall_migrated_dataset("dataset_name")
         mock_send_request.assert_called_once()