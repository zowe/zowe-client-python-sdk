"""Unit tests for the Zowe Python SDK Core package."""

import unittest
<<<<<<< HEAD
from zowe.core_for_zowe_sdk import ApiConnection, SdkApi, RequestHandler, ZosmfProfile
from zowe.core_for_zowe_sdk import exceptions
=======
from unittest import mock
from src.core.zowe.core_for_zowe_sdk import ApiConnection, SdkApi, RequestHandler, ZosmfProfile
from src.core.zowe.core_for_zowe_sdk import exceptions
>>>>>>> 82d21a80


class TestApiConnectionClass(unittest.TestCase):
    """ApiConnection class unit tests."""

    def setUp(self):
        """Setup ApiConnection fixtures."""
        self.url = 'https://mock-url.com'
        self.user = 'Username'
        self.password = 'Password'

    def test_object_should_be_instance_of_class(self):
        """Created object should be instance of ApiConnection class."""
        api_connection = ApiConnection(self.url, self.user, self.password)
        self.assertIsInstance(api_connection, ApiConnection)

    def test_object_should_raise_custom_error_without_url(self):
        """Instantiation of ApiConnection object should raise MissingConnectionArgs if host_url is blank."""
        with self.assertRaises(exceptions.MissingConnectionArgs):
            ApiConnection(host_url='', user=self.user, password=self.password)

    def test_object_should_raise_custom_error_without_user(self):
        """Instantiation of ApiConnection object should raise MissingConnectionArgs if user is blank."""
        with self.assertRaises(exceptions.MissingConnectionArgs):
            ApiConnection(host_url=self.url, user='', password=self.password)

    def test_object_should_raise_custom_error_without_password(self):
        """Instantiation of ApiConnection object should raise MissingConnectionArgs if password is blank."""
        with self.assertRaises(exceptions.MissingConnectionArgs):
            ApiConnection(host_url=self.url, user=self.user, password='')


class TestSdkApiClass(unittest.TestCase):
    """SdkApi class unit tests."""

    def setUp(self):
        """Setup fixtures for SdkApi class."""
        self.connection_dict = {"host_url": "https://mock-url.com",
                                "user": "Username",
                                "password": "Password"}
        self.default_url = 'https://default-api.com/'

    def test_object_should_be_instance_of_class(self):
        """Created object should be instance of SdkApi class."""
        sdk_api = SdkApi(self.connection_dict, self.default_url)
        self.assertIsInstance(sdk_api, SdkApi)


class TestRequestHandlerClass(unittest.TestCase):
    """RequestHandler class unit tests."""

    def setUp(self):
        """Setup fixtures for RequestHandler class."""
        self.session_arguments = {'verify': False}

    def test_object_should_be_instance_of_class(self):
        """Created object should be instance of RequestHandler class."""
        request_handler = RequestHandler(self.session_arguments)
        self.assertIsInstance(request_handler, RequestHandler)

    @mock.patch('requests.Session.send')
    def test_perform_streamed_request(self, mock_send_request):
        """Performing a streamed request should call 'send_request' method"""
        mock_send_request.return_value = mock.Mock(status_code=200)
        request_handler = RequestHandler(self.session_arguments)
        request_handler.perform_streamed_request("GET", {'url': 'https://www.zowe.org'})
        mock_send_request.assert_called_once()
        self.assertTrue(mock_send_request.call_args[1]["stream"])


class TestZosmfProfileClass(unittest.TestCase):
    """ZosmfProfile class unit tests."""

    def setUp(self):
        """Setup fixtures for ZosmfProfile class."""
        self.profile_name = "MOCK"

    def test_object_should_be_instance_of_class(self):
        """Created object should be instance of ZosmfProfile class."""
        zosmf_profile = ZosmfProfile(self.profile_name)
        self.assertIsInstance(zosmf_profile, ZosmfProfile)<|MERGE_RESOLUTION|>--- conflicted
+++ resolved
@@ -1,14 +1,9 @@
 """Unit tests for the Zowe Python SDK Core package."""
 
 import unittest
-<<<<<<< HEAD
+from unittest import mock
 from zowe.core_for_zowe_sdk import ApiConnection, SdkApi, RequestHandler, ZosmfProfile
 from zowe.core_for_zowe_sdk import exceptions
-=======
-from unittest import mock
-from src.core.zowe.core_for_zowe_sdk import ApiConnection, SdkApi, RequestHandler, ZosmfProfile
-from src.core.zowe.core_for_zowe_sdk import exceptions
->>>>>>> 82d21a80
 
 
 class TestApiConnectionClass(unittest.TestCase):
