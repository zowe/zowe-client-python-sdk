--- conflicted
+++ resolved
@@ -183,11 +183,7 @@
         self.fs.add_real_file(self.original_user_file_path)
         self.fs.add_real_file(self.original_nested_file_path)
         self.fs.add_real_file(self.original_schema_file_path)
-<<<<<<< HEAD
         self.fs.add_real_file(self.original_invalid_file_path)
-=======
->>>>>>> 558edfbb
-
         self.custom_dir = os.path.dirname(FIXTURES_PATH)
         self.custom_appname = "zowe_abcd"
         self.custom_filename = f"{self.custom_appname}.config.json"
