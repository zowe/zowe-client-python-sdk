--- conflicted
+++ resolved
@@ -1,10 +1,6 @@
-import re
 from unittest import TestCase, mock
-<<<<<<< HEAD
 
-=======
->>>>>>> cdf62650
-from zowe.zos_files_for_zowe_sdk import Files, exceptions, Datasets
+from zowe.zos_files_for_zowe_sdk import Files
 
 
 class TestCreateClass(TestCase):
