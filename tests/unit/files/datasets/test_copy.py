import re
from unittest import TestCase, mock
<<<<<<< HEAD
=======
from zowe.zos_files_for_zowe_sdk import Files, exceptions, Datasets
>>>>>>> cdf62650

from zowe.zos_files_for_zowe_sdk import Files, exceptions, Datasets


class TestCopyClass(TestCase):
    """File class unit tests."""

    def setUp(self):
        """Setup fixtures for File class."""
        self.test_profile = {
            "host": "mock-url.com",
            "user": "Username",
            "password": "Password",
            "port": 443,
            "rejectUnauthorized": True,
        }

    @mock.patch("requests.Session.send")
    def test_copy_uss_to_dataset(self, mock_send_request):
        """Test copy_uss_to_dataset sends a request"""

        mock_send_request.return_value = mock.Mock(headers={"Content-Type": "application/json"}, status_code=200)

        result = Files(self.test_profile).copy_uss_to_dataset("from_filename", "to_dataset_name", "to_member_name", replace=True)
        mock_send_request.assert_called_once()

    def test_copy_dataset_or_member_raises_exception(self):
        """Test copying a data set or member raises error when assigning invalid values to enq parameter"""

        test_case = {
            "from_dataset_name": "MY.OLD.DSN",
            "to_dataset_name": "MY.NEW.DSN",
            "from_member_name": "MYMEM1",
            "to_member_name": "MYMEM2",
            "enq": "RANDOM",
            "replace": True,
        }
        with self.assertRaises(ValueError) as e_info:
            Files(self.test_profile).copy_dataset_or_member(**test_case)
        self.assertEqual(str(e_info.exception), "Invalid value for enq.")

    @mock.patch("requests.Session.send")
    def test_copy_dataset_or_member(self, mock_send_request):
        """Test copying a data set or member sends a request"""

        mock_send_request.return_value = mock.Mock(headers={"Content-Type": "application/json"}, status_code=200)
        test_values = [
            {
                "from_dataset_name": "MY.OLD.DSN",
                "to_dataset_name": "MY.NEW.DSN",
                "from_member_name": "MYMEM1",
                "to_member_name": "MYMEM2",
                "volser": "ABC",
                "alias": False,
                "enq": "SHRW",
                "replace": False,
            },
            {
                "from_dataset_name": "MY.OLD.DSN",
                "to_dataset_name": "MY.NEW.DSN",
                "from_member_name": "MYMEM1",
                "to_member_name": "MYMEM2",
                "volser": "ABC",
                "alias": True,
                "enq": "SHRW",
                "replace": True,
            },
        ]
        for test_case in test_values:
            Files(self.test_profile).copy_dataset_or_member(**test_case)
            mock_send_request.assert_called()<|MERGE_RESOLUTION|>--- conflicted
+++ resolved
@@ -1,11 +1,6 @@
-import re
 from unittest import TestCase, mock
-<<<<<<< HEAD
-=======
-from zowe.zos_files_for_zowe_sdk import Files, exceptions, Datasets
->>>>>>> cdf62650
 
-from zowe.zos_files_for_zowe_sdk import Files, exceptions, Datasets
+from zowe.zos_files_for_zowe_sdk import Files
 
 
 class TestCopyClass(TestCase):
@@ -27,7 +22,9 @@
 
         mock_send_request.return_value = mock.Mock(headers={"Content-Type": "application/json"}, status_code=200)
 
-        result = Files(self.test_profile).copy_uss_to_dataset("from_filename", "to_dataset_name", "to_member_name", replace=True)
+        result = Files(self.test_profile).copy_uss_to_dataset(
+            "from_filename", "to_dataset_name", "to_member_name", replace=True
+        )
         mock_send_request.assert_called_once()
 
     def test_copy_dataset_or_member_raises_exception(self):
