--- conflicted
+++ resolved
@@ -9,6 +9,8 @@
 - Supported for doc string enforcer [#309] (https://github.com/zowe/zowe-client-python-sdk/issues/309)
 
 - Add type annotations for all methods [#280] (https://github.com/zowe/zowe-client-python-sdk/issues/280)
+
+- *Breaking*: Revised function names in `Logger` class and `files` class into snake_case. Supported for function case enforcer [#315] (https://github.com/zowe/zowe-client-python-sdk/issues/315)
 
 ### Bug Fixes
 
@@ -22,15 +24,6 @@
 
 - *Breaking*: Added Support for turning off loggers. Replaced `setLoggerLevel` in Logger class with `setAllLoggerLevel` [#278] (https://github.com/zowe/zowe-client-python-sdk/issues/278)
 
-<<<<<<< HEAD
-- Supported for doc string enforcer [#309] (https://github.com/zowe/zowe-client-python-sdk/issues/309)
-
-- Add type annotations for all methods [#280] (https://github.com/zowe/zowe-client-python-sdk/issues/280)
-
-- *Breaking*: Revised function names in `Logger` class and `files` class into snake_case. Supported for function case enforcer [#315] (https://github.com/zowe/zowe-client-python-sdk/issues/315)
-
-=======
->>>>>>> a8e6d951
 ### Bug Fixes
 
 - Fixed a bug on `create` in `Datasets` where the target dataset gets created with a different block size when `like` is specified [#295] (https://github.com/zowe/zowe-client-python-sdk/issues/295)
