# Change Log

All notable changes to the Zowe Client Python SDK will be documented in this file.

## Recent Changes

<<<<<<< HEAD
- Feature: Added method to Save profile properties to zowe.config.json file
=======
- Feature: Added a CredentialManager class to securely retrieve values from credentials and manage multiple credential entries on Windows [#134](https://github.com/zowe/zowe-client-python-sdk/issues/134)
- Feature: Added method to load profile properties from environment variables
>>>>>>> 99d3fb15
<|MERGE_RESOLUTION|>--- conflicted
+++ resolved
@@ -4,9 +4,6 @@
 
 ## Recent Changes
 
-<<<<<<< HEAD
-- Feature: Added method to Save profile properties to zowe.config.json file
-=======
 - Feature: Added a CredentialManager class to securely retrieve values from credentials and manage multiple credential entries on Windows [#134](https://github.com/zowe/zowe-client-python-sdk/issues/134)
 - Feature: Added method to load profile properties from environment variables
->>>>>>> 99d3fb15
+- Feature: Added method to Save profile properties to zowe.config.json file